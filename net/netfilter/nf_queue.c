--- conflicted
+++ resolved
@@ -107,18 +107,8 @@
 	rcu_read_unlock();
 }
 
-<<<<<<< HEAD
-/*
- * Any packet that leaves via this function must come back
- * through nf_reinject().
- */
-int nf_queue(struct sk_buff *skb,
-	     struct nf_hook_state *state,
-	     unsigned int queuenum)
-=======
 static int __nf_queue(struct sk_buff *skb, const struct nf_hook_state *state,
 		      unsigned int queuenum)
->>>>>>> d06e622d
 {
 	int status = -ENOENT;
 	struct nf_queue_entry *entry = NULL;
@@ -213,15 +203,10 @@
 	entry->state.thresh = INT_MIN;
 
 	if (verdict == NF_ACCEPT) {
-<<<<<<< HEAD
-	next_hook:
-		verdict = nf_iterate(skb, &entry->state, &hook_entry);
-=======
 		hook_entry = rcu_dereference(hook_entry->next);
 		if (hook_entry)
 next_hook:
 			verdict = nf_iterate(skb, &entry->state, &hook_entry);
->>>>>>> d06e622d
 	}
 
 	switch (verdict & NF_VERDICT_MASK) {
@@ -233,18 +218,9 @@
 		local_bh_enable();
 		break;
 	case NF_QUEUE:
-<<<<<<< HEAD
-		RCU_INIT_POINTER(entry->state.hook_entries, hook_entry);
-		err = nf_queue(skb, &entry->state,
-			       verdict >> NF_VERDICT_QBITS);
-		if (err < 0) {
-			if (err == -ESRCH &&
-			   (verdict & NF_VERDICT_FLAG_QUEUE_BYPASS))
-=======
 		err = nf_queue(skb, &entry->state, &hook_entry, verdict);
 		if (err == 1) {
 			if (hook_entry)
->>>>>>> d06e622d
 				goto next_hook;
 			goto okfn;
 		}
