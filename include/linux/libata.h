--- conflicted
+++ resolved
@@ -380,10 +380,7 @@
 	ATA_HORKAGE_MAX_TRIM_128M = (1 << 26),	/* Limit max trim size to 128M */
 	ATA_HORKAGE_NO_NCQ_ON_ATI = (1 << 27),	/* Disable NCQ on ATI chipset */
 	ATA_HORKAGE_NO_ID_DEV_LOG = (1 << 28),	/* Identify device log missing */
-<<<<<<< HEAD
-=======
 	ATA_HORKAGE_NO_LOG_DIR	= (1 << 29),	/* Do not read log directory */
->>>>>>> 754e0b0e
 
 	 /* DMA mask for user DMA control: User visible values; DO NOT
 	    renumber */
@@ -1406,14 +1403,11 @@
 #define ATA_NCQ_SHT(drv_name)					\
 	ATA_SUBBASE_SHT(drv_name),				\
 	.sdev_groups		= ata_ncq_sdev_groups,		\
-<<<<<<< HEAD
-=======
 	.change_queue_depth	= ata_scsi_change_queue_depth
 
 #define ATA_NCQ_SHT_QD(drv_name, drv_qd)			\
 	ATA_SUBBASE_SHT_QD(drv_name, drv_qd),			\
 	.sdev_groups		= ata_ncq_sdev_groups,		\
->>>>>>> 754e0b0e
 	.change_queue_depth	= ata_scsi_change_queue_depth
 #endif
 
