--- conflicted
+++ resolved
@@ -256,8 +256,6 @@
 	return &i->iomap;
 }
 
-<<<<<<< HEAD
-=======
 /*
  * Return the file offset for the first unchanged block after a short write.
  *
@@ -272,7 +270,6 @@
 	return round_up(pos + written, i_blocksize(inode));
 }
 
->>>>>>> 8ee0f23e
 ssize_t iomap_file_buffered_write(struct kiocb *iocb, struct iov_iter *from,
 		const struct iomap_ops *ops, void *private);
 int iomap_read_folio(struct folio *folio, const struct iomap_ops *ops);
@@ -293,15 +290,9 @@
 
 typedef void (*iomap_punch_t)(struct inode *inode, loff_t offset, loff_t length,
 		struct iomap *iomap);
-<<<<<<< HEAD
-void iomap_file_buffered_write_punch_delalloc(struct inode *inode, loff_t pos,
-		loff_t length, ssize_t written, unsigned flag,
-		struct iomap *iomap, iomap_punch_t punch);
-=======
 void iomap_write_delalloc_release(struct inode *inode, loff_t start_byte,
 		loff_t end_byte, unsigned flags, struct iomap *iomap,
 		iomap_punch_t punch);
->>>>>>> 8ee0f23e
 
 int iomap_fiemap(struct inode *inode, struct fiemap_extent_info *fieinfo,
 		u64 start, u64 len, const struct iomap_ops *ops);
