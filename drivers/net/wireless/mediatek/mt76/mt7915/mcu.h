--- conflicted
+++ resolved
@@ -304,19 +304,6 @@
 	MCU_MMPS_DISABLE,
 };
 
-<<<<<<< HEAD
-enum {
-	SCS_SEND_DATA,
-	SCS_SET_MANUAL_PD_TH,
-	SCS_CONFIG,
-	SCS_ENABLE,
-	SCS_SHOW_INFO,
-	SCS_GET_GLO_ADDR,
-	SCS_GET_GLO_ADDR_EVENT,
-};
-
-=======
->>>>>>> 88084a3d
 struct bss_info_bmc_rate {
 	__le16 tag;
 	__le16 len;
