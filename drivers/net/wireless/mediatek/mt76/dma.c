--- conflicted
+++ resolved
@@ -260,14 +260,11 @@
 	struct mt76_desc *desc;
 	int i, idx = -1;
 	u32 ctrl, next;
-<<<<<<< HEAD
-=======
 
 	if (txwi) {
 		q->entry[q->head].txwi = DMA_DUMMY_DATA;
 		q->entry[q->head].skip_buf0 = true;
 	}
->>>>>>> 80f8a66d
 
 	for (i = 0; i < nbufs; i += 2, buf += 2) {
 		u32 buf0 = buf[0].addr, buf1 = 0;
@@ -278,51 +275,6 @@
 		desc = &q->desc[idx];
 		entry = &q->entry[idx];
 
-<<<<<<< HEAD
-		if ((q->flags & MT_QFLAG_WED) &&
-		    FIELD_GET(MT_QFLAG_WED_TYPE, q->flags) == MT76_WED_Q_RX) {
-			struct mt76_txwi_cache *t = txwi;
-			int rx_token;
-
-			if (!t)
-				return -ENOMEM;
-
-			rx_token = mt76_rx_token_consume(dev, (void *)skb, t,
-							 buf[0].addr);
-			if (rx_token < 0)
-				return -ENOMEM;
-
-			buf1 |= FIELD_PREP(MT_DMA_CTL_TOKEN, rx_token);
-			ctrl = FIELD_PREP(MT_DMA_CTL_SD_LEN0, buf[0].len) |
-			       MT_DMA_CTL_TO_HOST;
-		} else {
-			if (txwi) {
-				q->entry[next].txwi = DMA_DUMMY_DATA;
-				q->entry[next].skip_buf0 = true;
-			}
-
-			if (buf[0].skip_unmap)
-				entry->skip_buf0 = true;
-			entry->skip_buf1 = i == nbufs - 1;
-
-			entry->dma_addr[0] = buf[0].addr;
-			entry->dma_len[0] = buf[0].len;
-
-			ctrl = FIELD_PREP(MT_DMA_CTL_SD_LEN0, buf[0].len);
-			if (i < nbufs - 1) {
-				entry->dma_addr[1] = buf[1].addr;
-				entry->dma_len[1] = buf[1].len;
-				buf1 = buf[1].addr;
-				ctrl |= FIELD_PREP(MT_DMA_CTL_SD_LEN1, buf[1].len);
-				if (buf[1].skip_unmap)
-					entry->skip_buf1 = true;
-			}
-
-			if (i == nbufs - 1)
-				ctrl |= MT_DMA_CTL_LAST_SEC0;
-			else if (i == nbufs - 2)
-				ctrl |= MT_DMA_CTL_LAST_SEC1;
-=======
 		if (buf[0].skip_unmap)
 			entry->skip_buf0 = true;
 		entry->skip_buf1 = i == nbufs - 1;
@@ -338,7 +290,6 @@
 			ctrl |= FIELD_PREP(MT_DMA_CTL_SD_LEN1, buf[1].len);
 			if (buf[1].skip_unmap)
 				entry->skip_buf1 = true;
->>>>>>> 80f8a66d
 		}
 
 		if (i == nbufs - 1)
@@ -647,18 +598,7 @@
 		struct mt76_queue_buf qbuf;
 		void *buf = NULL;
 
-<<<<<<< HEAD
-		if ((q->flags & MT_QFLAG_WED) &&
-		    FIELD_GET(MT_QFLAG_WED_TYPE, q->flags) == MT76_WED_Q_RX) {
-			t = mt76_get_rxwi(dev);
-			if (!t)
-				break;
-		}
-
 		buf = page_frag_alloc(&q->rx_page, q->buf_size, GFP_ATOMIC);
-=======
-		buf = page_frag_alloc(rx_page, q->buf_size, GFP_ATOMIC);
->>>>>>> 80f8a66d
 		if (!buf)
 			break;
 
@@ -671,11 +611,7 @@
 		qbuf.addr = addr + offset;
 		qbuf.len = len - offset;
 		qbuf.skip_unmap = false;
-<<<<<<< HEAD
-		if (mt76_dma_add_buf(dev, q, &qbuf, 1, 0, buf, t) < 0) {
-=======
 		if (mt76_dma_add_rx_buf(dev, q, &qbuf, buf) < 0) {
->>>>>>> 80f8a66d
 			dma_unmap_single(dev->dma_dev, addr, len,
 					 DMA_FROM_DEVICE);
 			skb_free_frag(buf);
