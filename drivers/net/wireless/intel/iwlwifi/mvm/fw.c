--- conflicted
+++ resolved
@@ -484,11 +484,7 @@
 	int ret;
 	struct iwl_host_cmd cmd = {
 		.id = WIDE_ID(REGULATORY_AND_NVM_GROUP,
-<<<<<<< HEAD
-			      UATS_TABLE_CMD),
-=======
 			      MCC_ALLOWED_AP_TYPE_CMD),
->>>>>>> 0c383648
 		.flags = 0,
 		.data[0] = &mvm->fwrt.uats_table,
 		.len[0] =  sizeof(mvm->fwrt.uats_table),
@@ -510,11 +506,7 @@
 					IWL_FW_CMD_VER_UNKNOWN);
 	if (cmd_ver != 1) {
 		IWL_DEBUG_RADIO(mvm,
-<<<<<<< HEAD
-				"UATS_TABLE_CMD ver %d not supported\n",
-=======
 				"MCC_ALLOWED_AP_TYPE_CMD ver %d not supported\n",
->>>>>>> 0c383648
 				cmd_ver);
 		return;
 	}
@@ -527,16 +519,10 @@
 
 	ret = iwl_mvm_send_cmd(mvm, &cmd);
 	if (ret < 0)
-<<<<<<< HEAD
-		IWL_ERR(mvm, "failed to send UATS_TABLE_CMD (%d)\n", ret);
-	else
-		IWL_DEBUG_RADIO(mvm, "UATS_TABLE_CMD sent to FW\n");
-=======
 		IWL_ERR(mvm, "failed to send MCC_ALLOWED_AP_TYPE_CMD (%d)\n",
 			ret);
 	else
 		IWL_DEBUG_RADIO(mvm, "MCC_ALLOWED_AP_TYPE_CMD sent to FW\n");
->>>>>>> 0c383648
 }
 
 static int iwl_mvm_sgom_init(struct iwl_mvm *mvm)
@@ -671,11 +657,7 @@
 	iwl_dbg_tlv_time_point(&mvm->fwrt, IWL_FW_INI_TIME_POINT_AFTER_ALIVE,
 			       NULL);
 
-<<<<<<< HEAD
-	if (mvm->trans->trans_cfg->device_family == IWL_DEVICE_FAMILY_BZ)
-=======
 	if (mvm->trans->trans_cfg->device_family >= IWL_DEVICE_FAMILY_BZ)
->>>>>>> 0c383648
 		mvm->trans->step_urm = !!(iwl_read_umac_prph(mvm->trans,
 							     CNVI_PMU_STEP_FLOW) &
 						CNVI_PMU_STEP_FLOW_FORCE_URM);
@@ -1237,99 +1219,9 @@
 	struct iwl_lari_config_change_cmd cmd;
 	size_t cmd_size;
 	int ret;
-<<<<<<< HEAD
-	u32 value;
-	struct iwl_lari_config_change_cmd_v7 cmd = {};
-	u8 cmd_ver = iwl_fw_lookup_cmd_ver(mvm->fw,
-					   WIDE_ID(REGULATORY_AND_NVM_GROUP,
-						   LARI_CONFIG_CHANGE), 1);
-
-	cmd.config_bitmap = iwl_get_lari_config_bitmap(&mvm->fwrt);
-
-	ret = iwl_bios_get_dsm(&mvm->fwrt, DSM_FUNC_11AX_ENABLEMENT, &value);
-	if (!ret)
-		cmd.oem_11ax_allow_bitmap = cpu_to_le32(value);
-
-	ret = iwl_bios_get_dsm(&mvm->fwrt, DSM_FUNC_ENABLE_UNII4_CHAN, &value);
-	if (!ret)
-		cmd.oem_unii4_allow_bitmap = cpu_to_le32(value);
-
-	ret = iwl_bios_get_dsm(&mvm->fwrt, DSM_FUNC_ACTIVATE_CHANNEL, &value);
-	if (!ret) {
-		if (cmd_ver < 8)
-			value &= ~ACTIVATE_5G2_IN_WW_MASK;
-		cmd.chan_state_active_bitmap = cpu_to_le32(value);
-	}
-
-	ret = iwl_bios_get_dsm(&mvm->fwrt, DSM_FUNC_ENABLE_6E, &value);
-	if (!ret)
-		cmd.oem_uhb_allow_bitmap = cpu_to_le32(value);
-
-	ret = iwl_bios_get_dsm(&mvm->fwrt, DSM_FUNC_FORCE_DISABLE_CHANNELS,
-			       &value);
-	if (!ret)
-		cmd.force_disable_channels_bitmap = cpu_to_le32(value);
-
-	ret = iwl_bios_get_dsm(&mvm->fwrt, DSM_FUNC_ENERGY_DETECTION_THRESHOLD,
-			       &value);
-	if (!ret)
-		cmd.edt_bitmap = cpu_to_le32(value);
-
-	if (cmd.config_bitmap ||
-	    cmd.oem_uhb_allow_bitmap ||
-	    cmd.oem_11ax_allow_bitmap ||
-	    cmd.oem_unii4_allow_bitmap ||
-	    cmd.chan_state_active_bitmap ||
-	    cmd.force_disable_channels_bitmap ||
-	    cmd.edt_bitmap) {
-		size_t cmd_size;
-
-		switch (cmd_ver) {
-		case 8:
-		case 7:
-			cmd_size = sizeof(struct iwl_lari_config_change_cmd_v7);
-			break;
-		case 6:
-			cmd_size = sizeof(struct iwl_lari_config_change_cmd_v6);
-			break;
-		case 5:
-			cmd_size = sizeof(struct iwl_lari_config_change_cmd_v5);
-			break;
-		case 4:
-			cmd_size = sizeof(struct iwl_lari_config_change_cmd_v4);
-			break;
-		case 3:
-			cmd_size = sizeof(struct iwl_lari_config_change_cmd_v3);
-			break;
-		case 2:
-			cmd_size = sizeof(struct iwl_lari_config_change_cmd_v2);
-			break;
-		default:
-			cmd_size = sizeof(struct iwl_lari_config_change_cmd_v1);
-			break;
-		}
-
-		IWL_DEBUG_RADIO(mvm,
-				"sending LARI_CONFIG_CHANGE, config_bitmap=0x%x, oem_11ax_allow_bitmap=0x%x\n",
-				le32_to_cpu(cmd.config_bitmap),
-				le32_to_cpu(cmd.oem_11ax_allow_bitmap));
-		IWL_DEBUG_RADIO(mvm,
-				"sending LARI_CONFIG_CHANGE, oem_unii4_allow_bitmap=0x%x, chan_state_active_bitmap=0x%x, cmd_ver=%d\n",
-				le32_to_cpu(cmd.oem_unii4_allow_bitmap),
-				le32_to_cpu(cmd.chan_state_active_bitmap),
-				cmd_ver);
-		IWL_DEBUG_RADIO(mvm,
-				"sending LARI_CONFIG_CHANGE, oem_uhb_allow_bitmap=0x%x, force_disable_channels_bitmap=0x%x\n",
-				le32_to_cpu(cmd.oem_uhb_allow_bitmap),
-				le32_to_cpu(cmd.force_disable_channels_bitmap));
-		IWL_DEBUG_RADIO(mvm,
-				"sending LARI_CONFIG_CHANGE, edt_bitmap=0x%x\n",
-				le32_to_cpu(cmd.edt_bitmap));
-=======
 
 	ret = iwl_fill_lari_config(&mvm->fwrt, &cmd, &cmd_size);
 	if (!ret) {
->>>>>>> 0c383648
 		ret = iwl_mvm_send_cmd_pdu(mvm,
 					   WIDE_ID(REGULATORY_AND_NVM_GROUP,
 						   LARI_CONFIG_CHANGE),
@@ -1403,7 +1295,6 @@
 
 	if (iwl_bios_get_eckv(&mvm->fwrt, &mvm->ext_clock_valid))
 		IWL_DEBUG_RADIO(mvm, "ECKV table doesn't exist in BIOS\n");
-<<<<<<< HEAD
 }
 
 static void iwl_mvm_disconnect_iterator(void *data, u8 *mac,
@@ -1413,17 +1304,6 @@
 		ieee80211_hw_restart_disconnect(vif);
 }
 
-=======
-}
-
-static void iwl_mvm_disconnect_iterator(void *data, u8 *mac,
-					struct ieee80211_vif *vif)
-{
-	if (vif->type == NL80211_IFTYPE_STATION)
-		ieee80211_hw_restart_disconnect(vif);
-}
-
->>>>>>> 0c383648
 void iwl_mvm_send_recovery_cmd(struct iwl_mvm *mvm, u32 flags)
 {
 	u32 error_log_size = mvm->fw->ucode_capa.error_log_size;
