--- conflicted
+++ resolved
@@ -1627,12 +1627,8 @@
 		vqs[i] = &vs->vqs[i].vq;
 		vs->vqs[i].vq.handle_kick = vhost_scsi_handle_kick;
 	}
-<<<<<<< HEAD
-	vhost_dev_init(&vs->dev, vqs, VHOST_SCSI_MAX_VQ, UIO_MAXIOV);
-=======
 	vhost_dev_init(&vs->dev, vqs, VHOST_SCSI_MAX_VQ, UIO_MAXIOV,
 		       VHOST_SCSI_WEIGHT, 0);
->>>>>>> 0ecfebd2
 
 	vhost_scsi_init_inflight(vs, NULL);
 
