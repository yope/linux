// SPDX-License-Identifier: GPL-2.0-or-later
/* Driver for Realtek PCI-Express card reader
 *
 * Copyright(c) 2018-2019 Realtek Semiconductor Corp. All rights reserved.
 *
 * Author:
 *   Rui FENG <rui_feng@realsil.com.cn>
 *   Wei WANG <wei_wang@realsil.com.cn>
 */

#include <linux/module.h>
#include <linux/delay.h>
#include <linux/rtsx_pci.h>

#include "rts5261.h"
#include "rtsx_pcr.h"

static u8 rts5261_get_ic_version(struct rtsx_pcr *pcr)
{
	u8 val;

	rtsx_pci_read_register(pcr, DUMMY_REG_RESET_0, &val);
	return val & IC_VERSION_MASK;
}

static void rts5261_fill_driving(struct rtsx_pcr *pcr, u8 voltage)
{
	u8 driving_3v3[4][3] = {
		{0x96, 0x96, 0x96},
		{0x96, 0x96, 0x96},
		{0x7F, 0x7F, 0x7F},
		{0x13, 0x13, 0x13},
	};
	u8 driving_1v8[4][3] = {
		{0xB3, 0xB3, 0xB3},
		{0x3A, 0x3A, 0x3A},
		{0xE6, 0xE6, 0xE6},
		{0x99, 0x99, 0x99},
	};
	u8 (*driving)[3], drive_sel;

	if (voltage == OUTPUT_3V3) {
		driving = driving_3v3;
		drive_sel = pcr->sd30_drive_sel_3v3;
	} else {
		driving = driving_1v8;
		drive_sel = pcr->sd30_drive_sel_1v8;
	}

	rtsx_pci_write_register(pcr, SD30_CLK_DRIVE_SEL,
			 0xFF, driving[drive_sel][0]);

	rtsx_pci_write_register(pcr, SD30_CMD_DRIVE_SEL,
			 0xFF, driving[drive_sel][1]);

	rtsx_pci_write_register(pcr, SD30_DAT_DRIVE_SEL,
			 0xFF, driving[drive_sel][2]);
}

<<<<<<< HEAD
static void rtsx5261_fetch_vendor_settings(struct rtsx_pcr *pcr)
{
	struct pci_dev *pdev = pcr->pci;
	u32 reg;

	/* 0x814~0x817 */
	pci_read_config_dword(pdev, PCR_SETTING_REG2, &reg);
	pcr_dbg(pcr, "Cfg 0x%x: 0x%x\n", PCR_SETTING_REG2, reg);

	if (!rts5261_vendor_setting_valid(reg)) {
		/* Not support MMC default */
		pcr->extra_caps |= EXTRA_CAPS_NO_MMC;
		pcr_dbg(pcr, "skip fetch vendor setting\n");
		return;
	}

	if (!rts5261_reg_check_mmc_support(reg))
		pcr->extra_caps |= EXTRA_CAPS_NO_MMC;

	/* TO do: need to add rtd3 function */
	pcr->rtd3_en = rts5261_reg_to_rtd3(reg);

	if (rts5261_reg_check_reverse_socket(reg))
		pcr->flags |= PCR_REVERSE_SOCKET;

	/* 0x724~0x727 */
	pci_read_config_dword(pdev, PCR_SETTING_REG1, &reg);
	pcr_dbg(pcr, "Cfg 0x%x: 0x%x\n", PCR_SETTING_REG1, reg);

	pcr->aspm_en = rts5261_reg_to_aspm(reg);
	pcr->sd30_drive_sel_1v8 = rts5261_reg_to_sd30_drive_sel_1v8(reg);
	pcr->sd30_drive_sel_3v3 = rts5261_reg_to_sd30_drive_sel_3v3(reg);
}

=======
>>>>>>> 88084a3d
static void rts5261_force_power_down(struct rtsx_pcr *pcr, u8 pm_state, bool runtime)
{
	/* Set relink_time to 0 */
	rtsx_pci_write_register(pcr, AUTOLOAD_CFG_BASE + 1, MASK_8_BIT_DEF, 0);
	rtsx_pci_write_register(pcr, AUTOLOAD_CFG_BASE + 2, MASK_8_BIT_DEF, 0);
	rtsx_pci_write_register(pcr, AUTOLOAD_CFG_BASE + 3,
				RELINK_TIME_MASK, 0);

	if (pm_state == HOST_ENTER_S3)
		rtsx_pci_write_register(pcr, pcr->reg_pm_ctrl3,
					D3_DELINK_MODE_EN, D3_DELINK_MODE_EN);

	if (!runtime) {
		rtsx_pci_write_register(pcr, RTS5261_AUTOLOAD_CFG1,
				CD_RESUME_EN_MASK, 0);
		rtsx_pci_write_register(pcr, pcr->reg_pm_ctrl3, 0x01, 0x00);
		rtsx_pci_write_register(pcr, RTS5261_REG_PME_FORCE_CTL,
				FORCE_PM_CONTROL | FORCE_PM_VALUE, FORCE_PM_CONTROL);

	} else {
		rtsx_pci_write_register(pcr, RTS5261_REG_PME_FORCE_CTL,
				FORCE_PM_CONTROL | FORCE_PM_VALUE, 0);

		rtsx_pci_write_register(pcr, RTS5261_FW_CTL,
				RTS5261_INFORM_RTD3_COLD, RTS5261_INFORM_RTD3_COLD);
		rtsx_pci_write_register(pcr, RTS5261_AUTOLOAD_CFG4,
				RTS5261_FORCE_PRSNT_LOW, RTS5261_FORCE_PRSNT_LOW);

	}

	rtsx_pci_write_register(pcr, RTS5261_REG_FPDCTL,
		SSC_POWER_DOWN, SSC_POWER_DOWN);
}

static int rts5261_enable_auto_blink(struct rtsx_pcr *pcr)
{
	return rtsx_pci_write_register(pcr, OLT_LED_CTL,
		LED_SHINE_MASK, LED_SHINE_EN);
}

static int rts5261_disable_auto_blink(struct rtsx_pcr *pcr)
{
	return rtsx_pci_write_register(pcr, OLT_LED_CTL,
		LED_SHINE_MASK, LED_SHINE_DISABLE);
}

static int rts5261_turn_on_led(struct rtsx_pcr *pcr)
{
	return rtsx_pci_write_register(pcr, GPIO_CTL,
		0x02, 0x02);
}

static int rts5261_turn_off_led(struct rtsx_pcr *pcr)
{
	return rtsx_pci_write_register(pcr, GPIO_CTL,
		0x02, 0x00);
}

/* SD Pull Control Enable:
 *     SD_DAT[3:0] ==> pull up
 *     SD_CD       ==> pull up
 *     SD_WP       ==> pull up
 *     SD_CMD      ==> pull up
 *     SD_CLK      ==> pull down
 */
static const u32 rts5261_sd_pull_ctl_enable_tbl[] = {
	RTSX_REG_PAIR(CARD_PULL_CTL2, 0xAA),
	RTSX_REG_PAIR(CARD_PULL_CTL3, 0xE9),
	0,
};

/* SD Pull Control Disable:
 *     SD_DAT[3:0] ==> pull down
 *     SD_CD       ==> pull up
 *     SD_WP       ==> pull down
 *     SD_CMD      ==> pull down
 *     SD_CLK      ==> pull down
 */
static const u32 rts5261_sd_pull_ctl_disable_tbl[] = {
	RTSX_REG_PAIR(CARD_PULL_CTL2, 0x55),
	RTSX_REG_PAIR(CARD_PULL_CTL3, 0xD5),
	0,
};

static int rts5261_sd_set_sample_push_timing_sd30(struct rtsx_pcr *pcr)
{
	rtsx_pci_write_register(pcr, SD_CFG1, SD_MODE_SELECT_MASK
		| SD_ASYNC_FIFO_NOT_RST, SD_30_MODE | SD_ASYNC_FIFO_NOT_RST);
	rtsx_pci_write_register(pcr, CLK_CTL, CLK_LOW_FREQ, CLK_LOW_FREQ);
	rtsx_pci_write_register(pcr, CARD_CLK_SOURCE, 0xFF,
			CRC_VAR_CLK0 | SD30_FIX_CLK | SAMPLE_VAR_CLK1);
	rtsx_pci_write_register(pcr, CLK_CTL, CLK_LOW_FREQ, 0);

	return 0;
}

static int rts5261_card_power_on(struct rtsx_pcr *pcr, int card)
{
	struct rtsx_cr_option *option = &pcr->option;

	if (option->ocp_en)
		rtsx_pci_enable_ocp(pcr);

	rtsx_pci_write_register(pcr, REG_CRC_DUMMY_0,
		CFG_SD_POW_AUTO_PD, CFG_SD_POW_AUTO_PD);

	rtsx_pci_write_register(pcr, RTS5261_LDO1_CFG1,
			RTS5261_LDO1_TUNE_MASK, RTS5261_LDO1_33);
	rtsx_pci_write_register(pcr, RTS5261_LDO1233318_POW_CTL,
			RTS5261_LDO1_POWERON, RTS5261_LDO1_POWERON);

	rtsx_pci_write_register(pcr, RTS5261_LDO1233318_POW_CTL,
			RTS5261_LDO3318_POWERON, RTS5261_LDO3318_POWERON);

	msleep(20);

	rtsx_pci_write_register(pcr, CARD_OE, SD_OUTPUT_EN, SD_OUTPUT_EN);

	/* Initialize SD_CFG1 register */
	rtsx_pci_write_register(pcr, SD_CFG1, 0xFF,
			SD_CLK_DIVIDE_128 | SD_20_MODE | SD_BUS_WIDTH_1BIT);

	rtsx_pci_write_register(pcr, SD_SAMPLE_POINT_CTL,
			0xFF, SD20_RX_POS_EDGE);
	rtsx_pci_write_register(pcr, SD_PUSH_POINT_CTL, 0xFF, 0);
	rtsx_pci_write_register(pcr, CARD_STOP, SD_STOP | SD_CLR_ERR,
			SD_STOP | SD_CLR_ERR);

	/* Reset SD_CFG3 register */
	rtsx_pci_write_register(pcr, SD_CFG3, SD30_CLK_END_EN, 0);
	rtsx_pci_write_register(pcr, REG_SD_STOP_SDCLK_CFG,
			SD30_CLK_STOP_CFG_EN | SD30_CLK_STOP_CFG1 |
			SD30_CLK_STOP_CFG0, 0);

	if (pcr->extra_caps & EXTRA_CAPS_SD_SDR50 ||
	    pcr->extra_caps & EXTRA_CAPS_SD_SDR104)
		rts5261_sd_set_sample_push_timing_sd30(pcr);

	return 0;
}

static int rts5261_switch_output_voltage(struct rtsx_pcr *pcr, u8 voltage)
{
	int err;
	u16 val = 0;

	rtsx_pci_write_register(pcr, RTS5261_CARD_PWR_CTL,
			RTS5261_PUPDC, RTS5261_PUPDC);

	switch (voltage) {
	case OUTPUT_3V3:
		rtsx_pci_read_phy_register(pcr, PHY_TUNE, &val);
		val |= PHY_TUNE_SDBUS_33;
		err = rtsx_pci_write_phy_register(pcr, PHY_TUNE, val);
		if (err < 0)
			return err;

		rtsx_pci_write_register(pcr, RTS5261_DV3318_CFG,
				RTS5261_DV3318_TUNE_MASK, RTS5261_DV3318_33);
		rtsx_pci_write_register(pcr, SD_PAD_CTL,
				SD_IO_USING_1V8, 0);
		break;
	case OUTPUT_1V8:
		rtsx_pci_read_phy_register(pcr, PHY_TUNE, &val);
		val &= ~PHY_TUNE_SDBUS_33;
		err = rtsx_pci_write_phy_register(pcr, PHY_TUNE, val);
		if (err < 0)
			return err;

		rtsx_pci_write_register(pcr, RTS5261_DV3318_CFG,
				RTS5261_DV3318_TUNE_MASK, RTS5261_DV3318_18);
		rtsx_pci_write_register(pcr, SD_PAD_CTL,
				SD_IO_USING_1V8, SD_IO_USING_1V8);
		break;
	default:
		return -EINVAL;
	}

	/* set pad drive */
	rts5261_fill_driving(pcr, voltage);

	return 0;
}

static void rts5261_stop_cmd(struct rtsx_pcr *pcr)
{
	rtsx_pci_writel(pcr, RTSX_HCBCTLR, STOP_CMD);
	rtsx_pci_writel(pcr, RTSX_HDBCTLR, STOP_DMA);
	rtsx_pci_write_register(pcr, RTS5260_DMA_RST_CTL_0,
				RTS5260_DMA_RST | RTS5260_ADMA3_RST,
				RTS5260_DMA_RST | RTS5260_ADMA3_RST);
	rtsx_pci_write_register(pcr, RBCTL, RB_FLUSH, RB_FLUSH);
}

static void rts5261_card_before_power_off(struct rtsx_pcr *pcr)
{
	rts5261_stop_cmd(pcr);
	rts5261_switch_output_voltage(pcr, OUTPUT_3V3);

}

static void rts5261_enable_ocp(struct rtsx_pcr *pcr)
{
	u8 val = 0;

	val = SD_OCP_INT_EN | SD_DETECT_EN;
	rtsx_pci_write_register(pcr, RTS5261_LDO1_CFG0,
			RTS5261_LDO1_OCP_EN | RTS5261_LDO1_OCP_LMT_EN,
			RTS5261_LDO1_OCP_EN | RTS5261_LDO1_OCP_LMT_EN);
	rtsx_pci_write_register(pcr, REG_OCPCTL, 0xFF, val);

}

static void rts5261_disable_ocp(struct rtsx_pcr *pcr)
{
	u8 mask = 0;

	mask = SD_OCP_INT_EN | SD_DETECT_EN;
	rtsx_pci_write_register(pcr, REG_OCPCTL, mask, 0);
	rtsx_pci_write_register(pcr, RTS5261_LDO1_CFG0,
			RTS5261_LDO1_OCP_EN | RTS5261_LDO1_OCP_LMT_EN, 0);

}

static int rts5261_card_power_off(struct rtsx_pcr *pcr, int card)
{
	int err = 0;

	rts5261_card_before_power_off(pcr);
	err = rtsx_pci_write_register(pcr, RTS5261_LDO1233318_POW_CTL,
				RTS5261_LDO_POWERON_MASK, 0);

	rtsx_pci_write_register(pcr, REG_CRC_DUMMY_0,
		CFG_SD_POW_AUTO_PD, 0);
	if (pcr->option.ocp_en)
		rtsx_pci_disable_ocp(pcr);

	return err;
}

static void rts5261_init_ocp(struct rtsx_pcr *pcr)
{
	struct rtsx_cr_option *option = &pcr->option;

	if (option->ocp_en) {
		u8 mask, val;

		rtsx_pci_write_register(pcr, RTS5261_LDO1_CFG0,
			RTS5261_LDO1_OCP_EN | RTS5261_LDO1_OCP_LMT_EN,
			RTS5261_LDO1_OCP_EN | RTS5261_LDO1_OCP_LMT_EN);

		rtsx_pci_write_register(pcr, RTS5261_LDO1_CFG0,
			RTS5261_LDO1_OCP_THD_MASK, option->sd_800mA_ocp_thd);

		rtsx_pci_write_register(pcr, RTS5261_LDO1_CFG0,
			RTS5261_LDO1_OCP_LMT_THD_MASK,
			RTS5261_LDO1_LMT_THD_2000);

		mask = SD_OCP_GLITCH_MASK;
		val = pcr->hw_param.ocp_glitch;
		rtsx_pci_write_register(pcr, REG_OCPGLITCH, mask, val);

		rts5261_enable_ocp(pcr);
	} else {
		rtsx_pci_write_register(pcr, RTS5261_LDO1_CFG0,
			RTS5261_LDO1_OCP_EN | RTS5261_LDO1_OCP_LMT_EN, 0);
	}
}

static void rts5261_clear_ocpstat(struct rtsx_pcr *pcr)
{
	u8 mask = 0;
	u8 val = 0;

	mask = SD_OCP_INT_CLR | SD_OC_CLR;
	val = SD_OCP_INT_CLR | SD_OC_CLR;

	rtsx_pci_write_register(pcr, REG_OCPCTL, mask, val);

	udelay(1000);
	rtsx_pci_write_register(pcr, REG_OCPCTL, mask, 0);

}

static void rts5261_process_ocp(struct rtsx_pcr *pcr)
{
	if (!pcr->option.ocp_en)
		return;

	rtsx_pci_get_ocpstat(pcr, &pcr->ocp_stat);

	if (pcr->ocp_stat & (SD_OC_NOW | SD_OC_EVER)) {
		rts5261_clear_ocpstat(pcr);
		rts5261_card_power_off(pcr, RTSX_SD_CARD);
		rtsx_pci_write_register(pcr, CARD_OE, SD_OUTPUT_EN, 0);
		pcr->ocp_stat = 0;
	}

}

static void rts5261_init_from_hw(struct rtsx_pcr *pcr)
{
	struct pci_dev *pdev = pcr->pci;
	u32 lval1, lval2, i;
	u16 setting_reg1, setting_reg2;
	u8 valid, efuse_valid, tmp;

	rtsx_pci_write_register(pcr, RTS5261_REG_PME_FORCE_CTL,
		REG_EFUSE_POR | REG_EFUSE_POWER_MASK,
		REG_EFUSE_POR | REG_EFUSE_POWERON);
	udelay(1);
	rtsx_pci_write_register(pcr, RTS5261_EFUSE_ADDR,
		RTS5261_EFUSE_ADDR_MASK, 0x00);
	rtsx_pci_write_register(pcr, RTS5261_EFUSE_CTL,
		RTS5261_EFUSE_ENABLE | RTS5261_EFUSE_MODE_MASK,
		RTS5261_EFUSE_ENABLE);

	/* Wait transfer end */
	for (i = 0; i < MAX_RW_REG_CNT; i++) {
		rtsx_pci_read_register(pcr, RTS5261_EFUSE_CTL, &tmp);
		if ((tmp & 0x80) == 0)
			break;
	}
	rtsx_pci_read_register(pcr, RTS5261_EFUSE_READ_DATA, &tmp);
	efuse_valid = ((tmp & 0x0C) >> 2);
	pcr_dbg(pcr, "Load efuse valid: 0x%x\n", efuse_valid);

	pci_read_config_dword(pdev, PCR_SETTING_REG2, &lval2);
	pcr_dbg(pcr, "Cfg 0x%x: 0x%x\n", PCR_SETTING_REG2, lval2);
	/* 0x816 */
	valid = (u8)((lval2 >> 16) & 0x03);

	rtsx_pci_write_register(pcr, RTS5261_REG_PME_FORCE_CTL,
		REG_EFUSE_POR, 0);
	pcr_dbg(pcr, "Disable efuse por!\n");

	if (efuse_valid == 2 || efuse_valid == 3) {
		if (valid == 3) {
			/* Bypass efuse */
			setting_reg1 = PCR_SETTING_REG1;
			setting_reg2 = PCR_SETTING_REG2;
		} else {
			/* Use efuse data */
			setting_reg1 = PCR_SETTING_REG4;
			setting_reg2 = PCR_SETTING_REG5;
		}
	} else if (efuse_valid == 0) {
		// default
		setting_reg1 = PCR_SETTING_REG1;
		setting_reg2 = PCR_SETTING_REG2;
	} else {
		return;
	}

	pci_read_config_dword(pdev, setting_reg2, &lval2);
	pcr_dbg(pcr, "Cfg 0x%x: 0x%x\n", setting_reg2, lval2);

	if (!rts5261_vendor_setting_valid(lval2)) {
		/* Not support MMC default */
		pcr->extra_caps |= EXTRA_CAPS_NO_MMC;
		pcr_dbg(pcr, "skip fetch vendor setting\n");
		return;
	}

	if (!rts5261_reg_check_mmc_support(lval2))
		pcr->extra_caps |= EXTRA_CAPS_NO_MMC;

	pcr->rtd3_en = rts5261_reg_to_rtd3(lval2);

	if (rts5261_reg_check_reverse_socket(lval2))
		pcr->flags |= PCR_REVERSE_SOCKET;

	pci_read_config_dword(pdev, setting_reg1, &lval1);
	pcr_dbg(pcr, "Cfg 0x%x: 0x%x\n", setting_reg1, lval1);

	pcr->aspm_en = rts5261_reg_to_aspm(lval1);
	pcr->sd30_drive_sel_1v8 = rts5261_reg_to_sd30_drive_sel_1v8(lval1);
	pcr->sd30_drive_sel_3v3 = rts5261_reg_to_sd30_drive_sel_3v3(lval1);

	if (setting_reg1 == PCR_SETTING_REG1) {
		/* store setting */
		rtsx_pci_write_register(pcr, 0xFF0C, 0xFF, (u8)(lval1 & 0xFF));
		rtsx_pci_write_register(pcr, 0xFF0D, 0xFF, (u8)((lval1 >> 8) & 0xFF));
		rtsx_pci_write_register(pcr, 0xFF0E, 0xFF, (u8)((lval1 >> 16) & 0xFF));
		rtsx_pci_write_register(pcr, 0xFF0F, 0xFF, (u8)((lval1 >> 24) & 0xFF));
		rtsx_pci_write_register(pcr, 0xFF10, 0xFF, (u8)(lval2 & 0xFF));
		rtsx_pci_write_register(pcr, 0xFF11, 0xFF, (u8)((lval2 >> 8) & 0xFF));
		rtsx_pci_write_register(pcr, 0xFF12, 0xFF, (u8)((lval2 >> 16) & 0xFF));

		pci_write_config_dword(pdev, PCR_SETTING_REG4, lval1);
		lval2 = lval2 & 0x00FFFFFF;
		pci_write_config_dword(pdev, PCR_SETTING_REG5, lval2);
	}
}

static void rts5261_init_from_cfg(struct rtsx_pcr *pcr)
{
	struct pci_dev *pdev = pcr->pci;
	int l1ss;
	u32 lval;
	struct rtsx_cr_option *option = &pcr->option;

	l1ss = pci_find_ext_capability(pdev, PCI_EXT_CAP_ID_L1SS);
	if (!l1ss)
		return;

	pci_read_config_dword(pdev, l1ss + PCI_L1SS_CTL1, &lval);

	if (lval & PCI_L1SS_CTL1_ASPM_L1_1)
		rtsx_set_dev_flag(pcr, ASPM_L1_1_EN);
	else
		rtsx_clear_dev_flag(pcr, ASPM_L1_1_EN);

	if (lval & PCI_L1SS_CTL1_ASPM_L1_2)
		rtsx_set_dev_flag(pcr, ASPM_L1_2_EN);
	else
		rtsx_clear_dev_flag(pcr, ASPM_L1_2_EN);

	if (lval & PCI_L1SS_CTL1_PCIPM_L1_1)
		rtsx_set_dev_flag(pcr, PM_L1_1_EN);
	else
		rtsx_clear_dev_flag(pcr, PM_L1_1_EN);

	if (lval & PCI_L1SS_CTL1_PCIPM_L1_2)
		rtsx_set_dev_flag(pcr, PM_L1_2_EN);
	else
		rtsx_clear_dev_flag(pcr, PM_L1_2_EN);

	rtsx_pci_write_register(pcr, ASPM_FORCE_CTL, 0xFF, 0);
	if (option->ltr_en) {
		u16 val;

		pcie_capability_read_word(pdev, PCI_EXP_DEVCTL2, &val);
		if (val & PCI_EXP_DEVCTL2_LTR_EN) {
			option->ltr_enabled = true;
			option->ltr_active = true;
			rtsx_set_ltr_latency(pcr, option->ltr_active_latency);
		} else {
			option->ltr_enabled = false;
		}
	}

	if (rtsx_check_dev_flag(pcr, ASPM_L1_1_EN | ASPM_L1_2_EN
				| PM_L1_1_EN | PM_L1_2_EN))
		option->force_clkreq_0 = false;
	else
		option->force_clkreq_0 = true;
}

static int rts5261_extra_init_hw(struct rtsx_pcr *pcr)
{
	struct rtsx_cr_option *option = &pcr->option;
	u32 val;

	rtsx_pci_write_register(pcr, RTS5261_AUTOLOAD_CFG1,
			CD_RESUME_EN_MASK, CD_RESUME_EN_MASK);

	rts5261_init_from_cfg(pcr);
	rts5261_init_from_hw(pcr);

	/* power off efuse */
	rtsx_pci_write_register(pcr, RTS5261_REG_PME_FORCE_CTL,
			REG_EFUSE_POWER_MASK, REG_EFUSE_POWEROFF);
	rtsx_pci_write_register(pcr, L1SUB_CONFIG1,
			AUX_CLK_ACTIVE_SEL_MASK, MAC_CKSW_DONE);
	rtsx_pci_write_register(pcr, L1SUB_CONFIG3, 0xFF, 0);

	if (is_version_higher_than(pcr, PID_5261, IC_VER_B)) {
		val = rtsx_pci_readl(pcr, RTSX_DUM_REG);
		rtsx_pci_writel(pcr, RTSX_DUM_REG, val | 0x1);
	}
	rtsx_pci_write_register(pcr, RTS5261_AUTOLOAD_CFG4,
			RTS5261_AUX_CLK_16M_EN, 0);

	/* Release PRSNT# */
	rtsx_pci_write_register(pcr, RTS5261_AUTOLOAD_CFG4,
			RTS5261_FORCE_PRSNT_LOW, 0);
	rtsx_pci_write_register(pcr, FUNC_FORCE_CTL,
			FUNC_FORCE_UPME_XMT_DBG, FUNC_FORCE_UPME_XMT_DBG);

	rtsx_pci_write_register(pcr, PCLK_CTL,
			PCLK_MODE_SEL, PCLK_MODE_SEL);

	rtsx_pci_write_register(pcr, PM_EVENT_DEBUG, PME_DEBUG_0, PME_DEBUG_0);
	rtsx_pci_write_register(pcr, PM_CLK_FORCE_CTL, CLK_PM_EN, CLK_PM_EN);

	/* LED shine disabled, set initial shine cycle period */
	rtsx_pci_write_register(pcr, OLT_LED_CTL, 0x0F, 0x02);

	/* Configure driving */
	rts5261_fill_driving(pcr, OUTPUT_3V3);

	if (pcr->flags & PCR_REVERSE_SOCKET)
		rtsx_pci_write_register(pcr, PETXCFG, 0x30, 0x30);
	else
		rtsx_pci_write_register(pcr, PETXCFG, 0x30, 0x00);

	/*
	 * If u_force_clkreq_0 is enabled, CLKREQ# PIN will be forced
	 * to drive low, and we forcibly request clock.
	 */
	if (option->force_clkreq_0)
		rtsx_pci_write_register(pcr, PETXCFG,
				 FORCE_CLKREQ_DELINK_MASK, FORCE_CLKREQ_LOW);
	else
		rtsx_pci_write_register(pcr, PETXCFG,
				 FORCE_CLKREQ_DELINK_MASK, FORCE_CLKREQ_HIGH);

	rtsx_pci_write_register(pcr, PWD_SUSPEND_EN, 0xFF, 0xFB);

	if (pcr->rtd3_en) {
		rtsx_pci_write_register(pcr, pcr->reg_pm_ctrl3, 0x01, 0x01);
		rtsx_pci_write_register(pcr, RTS5261_REG_PME_FORCE_CTL,
				FORCE_PM_CONTROL | FORCE_PM_VALUE,
				FORCE_PM_CONTROL | FORCE_PM_VALUE);
	} else {
		rtsx_pci_write_register(pcr, pcr->reg_pm_ctrl3, 0x01, 0x00);
		rtsx_pci_write_register(pcr, RTS5261_REG_PME_FORCE_CTL,
				FORCE_PM_CONTROL | FORCE_PM_VALUE, FORCE_PM_CONTROL);
	}
	rtsx_pci_write_register(pcr, pcr->reg_pm_ctrl3, D3_DELINK_MODE_EN, 0x00);

	/* Clear Enter RTD3_cold Information*/
	rtsx_pci_write_register(pcr, RTS5261_FW_CTL,
		RTS5261_INFORM_RTD3_COLD, 0);

	return 0;
}

static void rts5261_enable_aspm(struct rtsx_pcr *pcr, bool enable)
{
	u8 val = FORCE_ASPM_CTL0 | FORCE_ASPM_CTL1;
	u8 mask = FORCE_ASPM_VAL_MASK | FORCE_ASPM_CTL0 | FORCE_ASPM_CTL1;

	if (pcr->aspm_enabled == enable)
		return;

	val |= (pcr->aspm_en & 0x02);
	rtsx_pci_write_register(pcr, ASPM_FORCE_CTL, mask, val);
	pcie_capability_clear_and_set_word(pcr->pci, PCI_EXP_LNKCTL,
					   PCI_EXP_LNKCTL_ASPMC, pcr->aspm_en);
	pcr->aspm_enabled = enable;
}

static void rts5261_disable_aspm(struct rtsx_pcr *pcr, bool enable)
{
	u8 val = FORCE_ASPM_CTL0 | FORCE_ASPM_CTL1;
	u8 mask = FORCE_ASPM_VAL_MASK | FORCE_ASPM_CTL0 | FORCE_ASPM_CTL1;

	if (pcr->aspm_enabled == enable)
		return;

	pcie_capability_clear_and_set_word(pcr->pci, PCI_EXP_LNKCTL,
					   PCI_EXP_LNKCTL_ASPMC, 0);
	rtsx_pci_write_register(pcr, ASPM_FORCE_CTL, mask, val);
	rtsx_pci_write_register(pcr, SD_CFG1, SD_ASYNC_FIFO_NOT_RST, 0);
	udelay(10);
	pcr->aspm_enabled = enable;
}

static void rts5261_set_aspm(struct rtsx_pcr *pcr, bool enable)
{
	if (enable)
		rts5261_enable_aspm(pcr, true);
	else
		rts5261_disable_aspm(pcr, false);
}

static void rts5261_set_l1off_cfg_sub_d0(struct rtsx_pcr *pcr, int active)
{
	struct rtsx_cr_option *option = &pcr->option;
	int aspm_L1_1, aspm_L1_2;
	u8 val = 0;

	aspm_L1_1 = rtsx_check_dev_flag(pcr, ASPM_L1_1_EN);
	aspm_L1_2 = rtsx_check_dev_flag(pcr, ASPM_L1_2_EN);

	if (active) {
		/* run, latency: 60us */
		if (aspm_L1_1)
			val = option->ltr_l1off_snooze_sspwrgate;
	} else {
		/* l1off, latency: 300us */
		if (aspm_L1_2)
			val = option->ltr_l1off_sspwrgate;
	}

	rtsx_set_l1off_sub(pcr, val);
}

static const struct pcr_ops rts5261_pcr_ops = {
	.turn_on_led = rts5261_turn_on_led,
	.turn_off_led = rts5261_turn_off_led,
	.extra_init_hw = rts5261_extra_init_hw,
	.enable_auto_blink = rts5261_enable_auto_blink,
	.disable_auto_blink = rts5261_disable_auto_blink,
	.card_power_on = rts5261_card_power_on,
	.card_power_off = rts5261_card_power_off,
	.switch_output_voltage = rts5261_switch_output_voltage,
	.force_power_down = rts5261_force_power_down,
	.stop_cmd = rts5261_stop_cmd,
	.set_aspm = rts5261_set_aspm,
	.set_l1off_cfg_sub_d0 = rts5261_set_l1off_cfg_sub_d0,
	.enable_ocp = rts5261_enable_ocp,
	.disable_ocp = rts5261_disable_ocp,
	.init_ocp = rts5261_init_ocp,
	.process_ocp = rts5261_process_ocp,
	.clear_ocpstat = rts5261_clear_ocpstat,
};

static inline u8 double_ssc_depth(u8 depth)
{
	return ((depth > 1) ? (depth - 1) : depth);
}

int rts5261_pci_switch_clock(struct rtsx_pcr *pcr, unsigned int card_clock,
		u8 ssc_depth, bool initial_mode, bool double_clk, bool vpclk)
{
	int err, clk;
	u16 n;
	u8 clk_divider, mcu_cnt, div;
	static const u8 depth[] = {
		[RTSX_SSC_DEPTH_4M] = RTS5261_SSC_DEPTH_4M,
		[RTSX_SSC_DEPTH_2M] = RTS5261_SSC_DEPTH_2M,
		[RTSX_SSC_DEPTH_1M] = RTS5261_SSC_DEPTH_1M,
		[RTSX_SSC_DEPTH_500K] = RTS5261_SSC_DEPTH_512K,
	};

	if (initial_mode) {
		/* We use 250k(around) here, in initial stage */
		if (is_version_higher_than(pcr, PID_5261, IC_VER_C)) {
			clk_divider = SD_CLK_DIVIDE_256;
			card_clock = 60000000;
		} else {
			clk_divider = SD_CLK_DIVIDE_128;
			card_clock = 30000000;
		}
	} else {
		clk_divider = SD_CLK_DIVIDE_0;
	}
	err = rtsx_pci_write_register(pcr, SD_CFG1,
			SD_CLK_DIVIDE_MASK, clk_divider);
	if (err < 0)
		return err;

	card_clock /= 1000000;
	pcr_dbg(pcr, "Switch card clock to %dMHz\n", card_clock);

	clk = card_clock;
	if (!initial_mode && double_clk)
		clk = card_clock * 2;
	pcr_dbg(pcr, "Internal SSC clock: %dMHz (cur_clock = %d)\n",
		clk, pcr->cur_clock);

	if (clk == pcr->cur_clock)
		return 0;

	if (pcr->ops->conv_clk_and_div_n)
		n = pcr->ops->conv_clk_and_div_n(clk, CLK_TO_DIV_N);
	else
		n = clk - 4;
	if ((clk <= 4) || (n > 396))
		return -EINVAL;

	mcu_cnt = 125/clk + 3;
	if (mcu_cnt > 15)
		mcu_cnt = 15;

	div = CLK_DIV_1;
	while ((n < MIN_DIV_N_PCR - 4) && (div < CLK_DIV_8)) {
		if (pcr->ops->conv_clk_and_div_n) {
			int dbl_clk = pcr->ops->conv_clk_and_div_n(n,
					DIV_N_TO_CLK) * 2;
			n = pcr->ops->conv_clk_and_div_n(dbl_clk,
					CLK_TO_DIV_N);
		} else {
			n = (n + 4) * 2 - 4;
		}
		div++;
	}

	n = (n / 2) - 1;
	pcr_dbg(pcr, "n = %d, div = %d\n", n, div);

	ssc_depth = depth[ssc_depth];
	if (double_clk)
		ssc_depth = double_ssc_depth(ssc_depth);

	if (ssc_depth) {
		if (div == CLK_DIV_2) {
			if (ssc_depth > 1)
				ssc_depth -= 1;
			else
				ssc_depth = RTS5261_SSC_DEPTH_8M;
		} else if (div == CLK_DIV_4) {
			if (ssc_depth > 2)
				ssc_depth -= 2;
			else
				ssc_depth = RTS5261_SSC_DEPTH_8M;
		} else if (div == CLK_DIV_8) {
			if (ssc_depth > 3)
				ssc_depth -= 3;
			else
				ssc_depth = RTS5261_SSC_DEPTH_8M;
		}
	} else {
		ssc_depth = 0;
	}
	pcr_dbg(pcr, "ssc_depth = %d\n", ssc_depth);

	rtsx_pci_init_cmd(pcr);
	rtsx_pci_add_cmd(pcr, WRITE_REG_CMD, CLK_CTL,
				CLK_LOW_FREQ, CLK_LOW_FREQ);
	rtsx_pci_add_cmd(pcr, WRITE_REG_CMD, CLK_DIV,
			0xFF, (div << 4) | mcu_cnt);
	rtsx_pci_add_cmd(pcr, WRITE_REG_CMD, SSC_CTL1, SSC_RSTB, 0);
	rtsx_pci_add_cmd(pcr, WRITE_REG_CMD, SSC_CTL2,
			SSC_DEPTH_MASK, ssc_depth);
	rtsx_pci_add_cmd(pcr, WRITE_REG_CMD, SSC_DIV_N_0, 0xFF, n);
	rtsx_pci_add_cmd(pcr, WRITE_REG_CMD, SSC_CTL1, SSC_RSTB, SSC_RSTB);
	if (vpclk) {
		rtsx_pci_add_cmd(pcr, WRITE_REG_CMD, SD_VPCLK0_CTL,
				PHASE_NOT_RESET, 0);
		rtsx_pci_add_cmd(pcr, WRITE_REG_CMD, SD_VPCLK1_CTL,
				PHASE_NOT_RESET, 0);
		rtsx_pci_add_cmd(pcr, WRITE_REG_CMD, SD_VPCLK0_CTL,
				PHASE_NOT_RESET, PHASE_NOT_RESET);
		rtsx_pci_add_cmd(pcr, WRITE_REG_CMD, SD_VPCLK1_CTL,
				PHASE_NOT_RESET, PHASE_NOT_RESET);
	}

	err = rtsx_pci_send_cmd(pcr, 2000);
	if (err < 0)
		return err;

	/* Wait SSC clock stable */
	udelay(SSC_CLOCK_STABLE_WAIT);
	err = rtsx_pci_write_register(pcr, CLK_CTL, CLK_LOW_FREQ, 0);
	if (err < 0)
		return err;

	pcr->cur_clock = clk;
	return 0;

}

void rts5261_init_params(struct rtsx_pcr *pcr)
{
	struct rtsx_cr_option *option = &pcr->option;
	struct rtsx_hw_param *hw_param = &pcr->hw_param;
	u8 val;

	pcr->extra_caps = EXTRA_CAPS_SD_SDR50 | EXTRA_CAPS_SD_SDR104;
	rtsx_pci_read_register(pcr, RTS5261_FW_STATUS, &val);
	if (!(val & RTS5261_EXPRESS_LINK_FAIL_MASK))
		pcr->extra_caps |= EXTRA_CAPS_SD_EXPRESS;
	pcr->num_slots = 1;
	pcr->ops = &rts5261_pcr_ops;

	pcr->flags = 0;
	pcr->card_drive_sel = RTSX_CARD_DRIVE_DEFAULT;
	pcr->sd30_drive_sel_1v8 = 0x00;
	pcr->sd30_drive_sel_3v3 = 0x00;
	pcr->aspm_en = ASPM_L1_EN;
	pcr->aspm_mode = ASPM_MODE_REG;
	pcr->tx_initial_phase = SET_CLOCK_PHASE(27, 27, 11);
	pcr->rx_initial_phase = SET_CLOCK_PHASE(24, 6, 5);

	pcr->ic_version = rts5261_get_ic_version(pcr);
	pcr->sd_pull_ctl_enable_tbl = rts5261_sd_pull_ctl_enable_tbl;
	pcr->sd_pull_ctl_disable_tbl = rts5261_sd_pull_ctl_disable_tbl;

	pcr->reg_pm_ctrl3 = RTS5261_AUTOLOAD_CFG3;

	option->dev_flags = (LTR_L1SS_PWR_GATE_CHECK_CARD_EN
				| LTR_L1SS_PWR_GATE_EN);
	option->ltr_en = true;

	/* init latency of active, idle, L1OFF to 60us, 300us, 3ms */
	option->ltr_active_latency = LTR_ACTIVE_LATENCY_DEF;
	option->ltr_idle_latency = LTR_IDLE_LATENCY_DEF;
	option->ltr_l1off_latency = LTR_L1OFF_LATENCY_DEF;
	option->l1_snooze_delay = L1_SNOOZE_DELAY_DEF;
	option->ltr_l1off_sspwrgate = 0x7F;
	option->ltr_l1off_snooze_sspwrgate = 0x78;

	option->ocp_en = 1;
	hw_param->interrupt_en |= SD_OC_INT_EN;
	hw_param->ocp_glitch =  SD_OCP_GLITCH_800U;
	option->sd_800mA_ocp_thd =  RTS5261_LDO1_OCP_THD_1040;
}<|MERGE_RESOLUTION|>--- conflicted
+++ resolved
@@ -57,43 +57,6 @@
 			 0xFF, driving[drive_sel][2]);
 }
 
-<<<<<<< HEAD
-static void rtsx5261_fetch_vendor_settings(struct rtsx_pcr *pcr)
-{
-	struct pci_dev *pdev = pcr->pci;
-	u32 reg;
-
-	/* 0x814~0x817 */
-	pci_read_config_dword(pdev, PCR_SETTING_REG2, &reg);
-	pcr_dbg(pcr, "Cfg 0x%x: 0x%x\n", PCR_SETTING_REG2, reg);
-
-	if (!rts5261_vendor_setting_valid(reg)) {
-		/* Not support MMC default */
-		pcr->extra_caps |= EXTRA_CAPS_NO_MMC;
-		pcr_dbg(pcr, "skip fetch vendor setting\n");
-		return;
-	}
-
-	if (!rts5261_reg_check_mmc_support(reg))
-		pcr->extra_caps |= EXTRA_CAPS_NO_MMC;
-
-	/* TO do: need to add rtd3 function */
-	pcr->rtd3_en = rts5261_reg_to_rtd3(reg);
-
-	if (rts5261_reg_check_reverse_socket(reg))
-		pcr->flags |= PCR_REVERSE_SOCKET;
-
-	/* 0x724~0x727 */
-	pci_read_config_dword(pdev, PCR_SETTING_REG1, &reg);
-	pcr_dbg(pcr, "Cfg 0x%x: 0x%x\n", PCR_SETTING_REG1, reg);
-
-	pcr->aspm_en = rts5261_reg_to_aspm(reg);
-	pcr->sd30_drive_sel_1v8 = rts5261_reg_to_sd30_drive_sel_1v8(reg);
-	pcr->sd30_drive_sel_3v3 = rts5261_reg_to_sd30_drive_sel_3v3(reg);
-}
-
-=======
->>>>>>> 88084a3d
 static void rts5261_force_power_down(struct rtsx_pcr *pcr, u8 pm_state, bool runtime)
 {
 	/* Set relink_time to 0 */
