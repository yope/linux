--- conflicted
+++ resolved
@@ -914,11 +914,7 @@
 }
 
 static const struct i2c_device_id lt9611uxc_id[] = {
-<<<<<<< HEAD
-	{ "lontium,lt9611uxc", 0 },
-=======
 	{ "lontium,lt9611uxc" },
->>>>>>> 1e93f594
 	{ /* sentinel */ }
 };
 
