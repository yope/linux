// SPDX-License-Identifier: MIT
/*
 * Copyright © 2023 Intel Corporation
 */

#include "xe_display.h"
#include "regs/xe_regs.h"

#include <linux/fb.h>

#include <drm/drm_drv.h>
#include <drm/drm_managed.h>
<<<<<<< HEAD
#include <drm/drm_probe_helper.h>
#include <drm/xe_drm.h>
=======
#include <uapi/drm/xe_drm.h>
>>>>>>> b615b9c3

#include "soc/intel_dram.h"
#include "i915_drv.h"		/* FIXME: HAS_DISPLAY() depends on this */
#include "intel_acpi.h"
#include "intel_audio.h"
#include "intel_bw.h"
#include "intel_display.h"
#include "intel_display_driver.h"
#include "intel_display_irq.h"
#include "intel_display_types.h"
#include "intel_dmc.h"
#include "intel_dp.h"
#include "intel_encoder.h"
#include "intel_fbdev.h"
#include "intel_hdcp.h"
#include "intel_hotplug.h"
#include "intel_opregion.h"
#include "xe_module.h"

/* Xe device functions */

static bool has_display(struct xe_device *xe)
{
	return HAS_DISPLAY(xe);
}

/**
 * xe_display_driver_probe_defer - Detect if we need to wait for other drivers
 *				   early on
 * @pdev: PCI device
 *
 * Returns: true if probe needs to be deferred, false otherwise
 */
bool xe_display_driver_probe_defer(struct pci_dev *pdev)
{
	if (!xe_modparam.probe_display)
		return 0;

	return intel_display_driver_probe_defer(pdev);
}

/**
 * xe_display_driver_set_hooks - Add driver flags and hooks for display
 * @driver: DRM device driver
 *
 * Set features and function hooks in @driver that are needed for driving the
 * display IP. This sets the driver's capability of driving display, regardless
 * if the device has it enabled
 */
void xe_display_driver_set_hooks(struct drm_driver *driver)
{
	if (!xe_modparam.probe_display)
		return;

	driver->driver_features |= DRIVER_MODESET | DRIVER_ATOMIC;
}

static void unset_display_features(struct xe_device *xe)
{
	xe->drm.driver_features &= ~(DRIVER_MODESET | DRIVER_ATOMIC);
}

static void display_destroy(struct drm_device *dev, void *dummy)
{
	struct xe_device *xe = to_xe_device(dev);

	destroy_workqueue(xe->display.hotplug.dp_wq);
}

/**
 * xe_display_create - create display struct
 * @xe: XE device instance
 *
 * Initialize all fields used by the display part.
 *
 * TODO: once everything can be inside a single struct, make the struct opaque
 * to the rest of xe and return it to be xe->display.
 *
 * Returns: 0 on success
 */
int xe_display_create(struct xe_device *xe)
{
	spin_lock_init(&xe->display.fb_tracking.lock);

	xe->display.hotplug.dp_wq = alloc_ordered_workqueue("xe-dp", 0);

	return drmm_add_action_or_reset(&xe->drm, display_destroy, NULL);
}

static void xe_display_fini_nommio(struct drm_device *dev, void *dummy)
{
	struct xe_device *xe = to_xe_device(dev);

	if (!xe->info.probe_display)
		return;

	intel_power_domains_cleanup(xe);
}

int xe_display_init_nommio(struct xe_device *xe)
{
	if (!xe->info.probe_display)
		return 0;

	/* Fake uncore lock */
	spin_lock_init(&xe->uncore.lock);

	/* This must be called before any calls to HAS_PCH_* */
	intel_detect_pch(xe);

	return drmm_add_action_or_reset(&xe->drm, xe_display_fini_nommio, xe);
}

static void xe_display_fini_noirq(void *arg)
{
	struct xe_device *xe = arg;
	struct intel_display *display = &xe->display;

	if (!xe->info.probe_display)
		return;

	intel_display_driver_remove_noirq(xe);
	intel_opregion_cleanup(display);
}

int xe_display_init_noirq(struct xe_device *xe)
{
	struct intel_display *display = &xe->display;
	int err;

	if (!xe->info.probe_display)
		return 0;

	intel_display_driver_early_probe(xe);

	/* Early display init.. */
	intel_opregion_setup(display);

	/*
	 * Fill the dram structure to get the system dram info. This will be
	 * used for memory latency calculation.
	 */
	intel_dram_detect(xe);

	intel_bw_init_hw(xe);

	intel_display_device_info_runtime_init(xe);

	err = intel_display_driver_probe_noirq(xe);
	if (err) {
		intel_opregion_cleanup(display);
		return err;
	}

	return devm_add_action_or_reset(xe->drm.dev, xe_display_fini_noirq, xe);
}

static void xe_display_fini_noaccel(void *arg)
{
	struct xe_device *xe = arg;

	if (!xe->info.probe_display)
		return;

	intel_display_driver_remove_nogem(xe);
}

int xe_display_init_noaccel(struct xe_device *xe)
{
	int err;

	if (!xe->info.probe_display)
		return 0;

	err = intel_display_driver_probe_nogem(xe);
	if (err)
		return err;

	return devm_add_action_or_reset(xe->drm.dev, xe_display_fini_noaccel, xe);
}

int xe_display_init(struct xe_device *xe)
{
	if (!xe->info.probe_display)
		return 0;

	return intel_display_driver_probe(xe);
}

void xe_display_fini(struct xe_device *xe)
{
	if (!xe->info.probe_display)
		return;

	intel_hpd_poll_fini(xe);

	intel_hdcp_component_fini(xe);
	intel_audio_deinit(xe);
}

void xe_display_register(struct xe_device *xe)
{
	if (!xe->info.probe_display)
		return;

	intel_display_driver_register(xe);
	intel_register_dsm_handler();
	intel_power_domains_enable(xe);
}

void xe_display_unregister(struct xe_device *xe)
{
	if (!xe->info.probe_display)
		return;

	intel_unregister_dsm_handler();
	intel_power_domains_disable(xe);
	intel_display_driver_unregister(xe);
}

void xe_display_driver_remove(struct xe_device *xe)
{
	if (!xe->info.probe_display)
		return;

	intel_display_driver_remove(xe);
}

/* IRQ-related functions */

void xe_display_irq_handler(struct xe_device *xe, u32 master_ctl)
{
	if (!xe->info.probe_display)
		return;

	if (master_ctl & DISPLAY_IRQ)
		gen11_display_irq_handler(xe);
}

void xe_display_irq_enable(struct xe_device *xe, u32 gu_misc_iir)
{
	struct intel_display *display = &xe->display;

	if (!xe->info.probe_display)
		return;

	if (gu_misc_iir & GU_MISC_GSE)
		intel_opregion_asle_intr(display);
}

void xe_display_irq_reset(struct xe_device *xe)
{
	if (!xe->info.probe_display)
		return;

	gen11_display_irq_reset(xe);
}

void xe_display_irq_postinstall(struct xe_device *xe, struct xe_gt *gt)
{
	if (!xe->info.probe_display)
		return;

	if (gt->info.id == XE_GT0)
		gen11_de_irq_postinstall(xe);
}

static bool suspend_to_idle(void)
{
#if IS_ENABLED(CONFIG_ACPI_SLEEP)
	if (acpi_target_system_state() < ACPI_STATE_S3)
		return true;
#endif
	return false;
}

static void xe_display_flush_cleanup_work(struct xe_device *xe)
{
	struct intel_crtc *crtc;

	for_each_intel_crtc(&xe->drm, crtc) {
		struct drm_crtc_commit *commit;

		spin_lock(&crtc->base.commit_lock);
		commit = list_first_entry_or_null(&crtc->base.commit_list,
						  struct drm_crtc_commit, commit_entry);
		if (commit)
			drm_crtc_commit_get(commit);
		spin_unlock(&crtc->base.commit_lock);

		if (commit) {
			wait_for_completion(&commit->cleanup_done);
			drm_crtc_commit_put(commit);
		}
	}
}

/* TODO: System and runtime suspend/resume sequences will be sanitized as a follow-up. */
void xe_display_pm_runtime_suspend(struct xe_device *xe)
{
	if (!xe->info.probe_display)
		return;

	if (xe->d3cold.allowed)
		xe_display_pm_suspend(xe, true);

	intel_hpd_poll_enable(xe);
}

void xe_display_pm_suspend(struct xe_device *xe, bool runtime)
{
	struct intel_display *display = &xe->display;
	bool s2idle = suspend_to_idle();
	if (!xe->info.probe_display)
		return;

	/*
	 * We do a lot of poking in a lot of registers, make sure they work
	 * properly.
	 */
	intel_power_domains_disable(xe);
	intel_fbdev_set_suspend(&xe->drm, FBINFO_STATE_SUSPENDED, true);
	if (!runtime && has_display(xe)) {
		drm_kms_helper_poll_disable(&xe->drm);
		intel_display_driver_disable_user_access(xe);
		intel_display_driver_suspend(xe);
	}

	xe_display_flush_cleanup_work(xe);

	intel_dp_mst_suspend(xe);

	intel_hpd_cancel_work(xe);

	if (!runtime && has_display(xe)) {
		intel_display_driver_suspend_access(xe);
		intel_encoder_suspend_all(&xe->display);
	}

	intel_opregion_suspend(display, s2idle ? PCI_D1 : PCI_D3cold);

	intel_dmc_suspend(xe);
}

void xe_display_pm_suspend_late(struct xe_device *xe)
{
	bool s2idle = suspend_to_idle();
	if (!xe->info.probe_display)
		return;

	intel_power_domains_suspend(xe, s2idle);

	intel_display_power_suspend_late(xe);
}

void xe_display_pm_runtime_resume(struct xe_device *xe)
{
	if (!xe->info.probe_display)
		return;

	intel_hpd_poll_disable(xe);

	if (xe->d3cold.allowed)
		xe_display_pm_resume(xe, true);
}

void xe_display_pm_resume_early(struct xe_device *xe)
{
	if (!xe->info.probe_display)
		return;

	intel_display_power_resume_early(xe);

	intel_power_domains_resume(xe);
}

void xe_display_pm_resume(struct xe_device *xe, bool runtime)
{
	struct intel_display *display = &xe->display;

	if (!xe->info.probe_display)
		return;

	intel_dmc_resume(xe);

	if (has_display(xe))
		drm_mode_config_reset(&xe->drm);

	intel_display_driver_init_hw(xe);
	intel_hpd_init(xe);

	if (!runtime && has_display(xe))
		intel_display_driver_resume_access(xe);

	/* MST sideband requires HPD interrupts enabled */
	intel_dp_mst_resume(xe);
	if (!runtime && has_display(xe)) {
		intel_display_driver_resume(xe);
		drm_kms_helper_poll_enable(&xe->drm);
		intel_display_driver_enable_user_access(xe);
		intel_hpd_poll_disable(xe);
	}

	intel_opregion_resume(display);

	intel_fbdev_set_suspend(&xe->drm, FBINFO_STATE_RUNNING, false);

	intel_power_domains_enable(xe);
}

static void display_device_remove(struct drm_device *dev, void *arg)
{
	struct xe_device *xe = arg;

	intel_display_device_remove(xe);
}

int xe_display_probe(struct xe_device *xe)
{
	int err;

	if (!xe->info.probe_display)
		goto no_display;

	intel_display_device_probe(xe);

	err = drmm_add_action_or_reset(&xe->drm, display_device_remove, xe);
	if (err)
		return err;

	if (has_display(xe))
		return 0;

no_display:
	xe->info.probe_display = false;
	unset_display_features(xe);
	return 0;
}<|MERGE_RESOLUTION|>--- conflicted
+++ resolved
@@ -10,12 +10,8 @@
 
 #include <drm/drm_drv.h>
 #include <drm/drm_managed.h>
-<<<<<<< HEAD
 #include <drm/drm_probe_helper.h>
-#include <drm/xe_drm.h>
-=======
 #include <uapi/drm/xe_drm.h>
->>>>>>> b615b9c3
 
 #include "soc/intel_dram.h"
 #include "i915_drv.h"		/* FIXME: HAS_DISPLAY() depends on this */
