/*
 * Copyright © 2006-2017 Intel Corporation
 *
 * Permission is hereby granted, free of charge, to any person obtaining a
 * copy of this software and associated documentation files (the "Software"),
 * to deal in the Software without restriction, including without limitation
 * the rights to use, copy, modify, merge, publish, distribute, sublicense,
 * and/or sell copies of the Software, and to permit persons to whom the
 * Software is furnished to do so, subject to the following conditions:
 *
 * The above copyright notice and this permission notice (including the next
 * paragraph) shall be included in all copies or substantial portions of the
 * Software.
 *
 * THE SOFTWARE IS PROVIDED "AS IS", WITHOUT WARRANTY OF ANY KIND, EXPRESS OR
 * IMPLIED, INCLUDING BUT NOT LIMITED TO THE WARRANTIES OF MERCHANTABILITY,
 * FITNESS FOR A PARTICULAR PURPOSE AND NONINFRINGEMENT.  IN NO EVENT SHALL
 * THE AUTHORS OR COPYRIGHT HOLDERS BE LIABLE FOR ANY CLAIM, DAMAGES OR OTHER
 * LIABILITY, WHETHER IN AN ACTION OF CONTRACT, TORT OR OTHERWISE, ARISING
 * FROM, OUT OF OR IN CONNECTION WITH THE SOFTWARE OR THE USE OR OTHER
 * DEALINGS IN THE SOFTWARE.
 */

#include <linux/time.h>

#include "hsw_ips.h"
#include "i915_reg.h"
#include "intel_atomic.h"
#include "intel_atomic_plane.h"
#include "intel_audio.h"
#include "intel_bw.h"
#include "intel_cdclk.h"
#include "intel_crtc.h"
#include "intel_de.h"
#include "intel_display_types.h"
#include "intel_mchbar_regs.h"
#include "intel_pci_config.h"
#include "intel_pcode.h"
#include "intel_psr.h"
#include "vlv_sideband.h"

/**
 * DOC: CDCLK / RAWCLK
 *
 * The display engine uses several different clocks to do its work. There
 * are two main clocks involved that aren't directly related to the actual
 * pixel clock or any symbol/bit clock of the actual output port. These
 * are the core display clock (CDCLK) and RAWCLK.
 *
 * CDCLK clocks most of the display pipe logic, and thus its frequency
 * must be high enough to support the rate at which pixels are flowing
 * through the pipes. Downscaling must also be accounted as that increases
 * the effective pixel rate.
 *
 * On several platforms the CDCLK frequency can be changed dynamically
 * to minimize power consumption for a given display configuration.
 * Typically changes to the CDCLK frequency require all the display pipes
 * to be shut down while the frequency is being changed.
 *
 * On SKL+ the DMC will toggle the CDCLK off/on during DC5/6 entry/exit.
 * DMC will not change the active CDCLK frequency however, so that part
 * will still be performed by the driver directly.
 *
 * RAWCLK is a fixed frequency clock, often used by various auxiliary
 * blocks such as AUX CH or backlight PWM. Hence the only thing we
 * really need to know about RAWCLK is its frequency so that various
 * dividers can be programmed correctly.
 */

struct intel_cdclk_funcs {
	void (*get_cdclk)(struct drm_i915_private *i915,
			  struct intel_cdclk_config *cdclk_config);
	void (*set_cdclk)(struct drm_i915_private *i915,
			  const struct intel_cdclk_config *cdclk_config,
			  enum pipe pipe);
	int (*modeset_calc_cdclk)(struct intel_cdclk_state *state);
	u8 (*calc_voltage_level)(int cdclk);
};

void intel_cdclk_get_cdclk(struct drm_i915_private *dev_priv,
			   struct intel_cdclk_config *cdclk_config)
{
	dev_priv->display.funcs.cdclk->get_cdclk(dev_priv, cdclk_config);
}

static void intel_cdclk_set_cdclk(struct drm_i915_private *dev_priv,
				  const struct intel_cdclk_config *cdclk_config,
				  enum pipe pipe)
{
	dev_priv->display.funcs.cdclk->set_cdclk(dev_priv, cdclk_config, pipe);
}

static int intel_cdclk_modeset_calc_cdclk(struct drm_i915_private *dev_priv,
					  struct intel_cdclk_state *cdclk_config)
{
	return dev_priv->display.funcs.cdclk->modeset_calc_cdclk(cdclk_config);
}

static u8 intel_cdclk_calc_voltage_level(struct drm_i915_private *dev_priv,
					 int cdclk)
{
	return dev_priv->display.funcs.cdclk->calc_voltage_level(cdclk);
}

static void fixed_133mhz_get_cdclk(struct drm_i915_private *dev_priv,
				   struct intel_cdclk_config *cdclk_config)
{
	cdclk_config->cdclk = 133333;
}

static void fixed_200mhz_get_cdclk(struct drm_i915_private *dev_priv,
				   struct intel_cdclk_config *cdclk_config)
{
	cdclk_config->cdclk = 200000;
}

static void fixed_266mhz_get_cdclk(struct drm_i915_private *dev_priv,
				   struct intel_cdclk_config *cdclk_config)
{
	cdclk_config->cdclk = 266667;
}

static void fixed_333mhz_get_cdclk(struct drm_i915_private *dev_priv,
				   struct intel_cdclk_config *cdclk_config)
{
	cdclk_config->cdclk = 333333;
}

static void fixed_400mhz_get_cdclk(struct drm_i915_private *dev_priv,
				   struct intel_cdclk_config *cdclk_config)
{
	cdclk_config->cdclk = 400000;
}

static void fixed_450mhz_get_cdclk(struct drm_i915_private *dev_priv,
				   struct intel_cdclk_config *cdclk_config)
{
	cdclk_config->cdclk = 450000;
}

static void i85x_get_cdclk(struct drm_i915_private *dev_priv,
			   struct intel_cdclk_config *cdclk_config)
{
	struct pci_dev *pdev = to_pci_dev(dev_priv->drm.dev);
	u16 hpllcc = 0;

	/*
	 * 852GM/852GMV only supports 133 MHz and the HPLLCC
	 * encoding is different :(
	 * FIXME is this the right way to detect 852GM/852GMV?
	 */
	if (pdev->revision == 0x1) {
		cdclk_config->cdclk = 133333;
		return;
	}

	pci_bus_read_config_word(pdev->bus,
				 PCI_DEVFN(0, 3), HPLLCC, &hpllcc);

	/* Assume that the hardware is in the high speed state.  This
	 * should be the default.
	 */
	switch (hpllcc & GC_CLOCK_CONTROL_MASK) {
	case GC_CLOCK_133_200:
	case GC_CLOCK_133_200_2:
	case GC_CLOCK_100_200:
		cdclk_config->cdclk = 200000;
		break;
	case GC_CLOCK_166_250:
		cdclk_config->cdclk = 250000;
		break;
	case GC_CLOCK_100_133:
		cdclk_config->cdclk = 133333;
		break;
	case GC_CLOCK_133_266:
	case GC_CLOCK_133_266_2:
	case GC_CLOCK_166_266:
		cdclk_config->cdclk = 266667;
		break;
	}
}

static void i915gm_get_cdclk(struct drm_i915_private *dev_priv,
			     struct intel_cdclk_config *cdclk_config)
{
	struct pci_dev *pdev = to_pci_dev(dev_priv->drm.dev);
	u16 gcfgc = 0;

	pci_read_config_word(pdev, GCFGC, &gcfgc);

	if (gcfgc & GC_LOW_FREQUENCY_ENABLE) {
		cdclk_config->cdclk = 133333;
		return;
	}

	switch (gcfgc & GC_DISPLAY_CLOCK_MASK) {
	case GC_DISPLAY_CLOCK_333_320_MHZ:
		cdclk_config->cdclk = 333333;
		break;
	default:
	case GC_DISPLAY_CLOCK_190_200_MHZ:
		cdclk_config->cdclk = 190000;
		break;
	}
}

static void i945gm_get_cdclk(struct drm_i915_private *dev_priv,
			     struct intel_cdclk_config *cdclk_config)
{
	struct pci_dev *pdev = to_pci_dev(dev_priv->drm.dev);
	u16 gcfgc = 0;

	pci_read_config_word(pdev, GCFGC, &gcfgc);

	if (gcfgc & GC_LOW_FREQUENCY_ENABLE) {
		cdclk_config->cdclk = 133333;
		return;
	}

	switch (gcfgc & GC_DISPLAY_CLOCK_MASK) {
	case GC_DISPLAY_CLOCK_333_320_MHZ:
		cdclk_config->cdclk = 320000;
		break;
	default:
	case GC_DISPLAY_CLOCK_190_200_MHZ:
		cdclk_config->cdclk = 200000;
		break;
	}
}

static unsigned int intel_hpll_vco(struct drm_i915_private *dev_priv)
{
	static const unsigned int blb_vco[8] = {
		[0] = 3200000,
		[1] = 4000000,
		[2] = 5333333,
		[3] = 4800000,
		[4] = 6400000,
	};
	static const unsigned int pnv_vco[8] = {
		[0] = 3200000,
		[1] = 4000000,
		[2] = 5333333,
		[3] = 4800000,
		[4] = 2666667,
	};
	static const unsigned int cl_vco[8] = {
		[0] = 3200000,
		[1] = 4000000,
		[2] = 5333333,
		[3] = 6400000,
		[4] = 3333333,
		[5] = 3566667,
		[6] = 4266667,
	};
	static const unsigned int elk_vco[8] = {
		[0] = 3200000,
		[1] = 4000000,
		[2] = 5333333,
		[3] = 4800000,
	};
	static const unsigned int ctg_vco[8] = {
		[0] = 3200000,
		[1] = 4000000,
		[2] = 5333333,
		[3] = 6400000,
		[4] = 2666667,
		[5] = 4266667,
	};
	const unsigned int *vco_table;
	unsigned int vco;
	u8 tmp = 0;

	/* FIXME other chipsets? */
	if (IS_GM45(dev_priv))
		vco_table = ctg_vco;
	else if (IS_G45(dev_priv))
		vco_table = elk_vco;
	else if (IS_I965GM(dev_priv))
		vco_table = cl_vco;
	else if (IS_PINEVIEW(dev_priv))
		vco_table = pnv_vco;
	else if (IS_G33(dev_priv))
		vco_table = blb_vco;
	else
		return 0;

	tmp = intel_de_read(dev_priv,
			    IS_PINEVIEW(dev_priv) || IS_MOBILE(dev_priv) ? HPLLVCO_MOBILE : HPLLVCO);

	vco = vco_table[tmp & 0x7];
	if (vco == 0)
		drm_err(&dev_priv->drm, "Bad HPLL VCO (HPLLVCO=0x%02x)\n",
			tmp);
	else
		drm_dbg_kms(&dev_priv->drm, "HPLL VCO %u kHz\n", vco);

	return vco;
}

static void g33_get_cdclk(struct drm_i915_private *dev_priv,
			  struct intel_cdclk_config *cdclk_config)
{
	struct pci_dev *pdev = to_pci_dev(dev_priv->drm.dev);
	static const u8 div_3200[] = { 12, 10,  8,  7, 5, 16 };
	static const u8 div_4000[] = { 14, 12, 10,  8, 6, 20 };
	static const u8 div_4800[] = { 20, 14, 12, 10, 8, 24 };
	static const u8 div_5333[] = { 20, 16, 12, 12, 8, 28 };
	const u8 *div_table;
	unsigned int cdclk_sel;
	u16 tmp = 0;

	cdclk_config->vco = intel_hpll_vco(dev_priv);

	pci_read_config_word(pdev, GCFGC, &tmp);

	cdclk_sel = (tmp >> 4) & 0x7;

	if (cdclk_sel >= ARRAY_SIZE(div_3200))
		goto fail;

	switch (cdclk_config->vco) {
	case 3200000:
		div_table = div_3200;
		break;
	case 4000000:
		div_table = div_4000;
		break;
	case 4800000:
		div_table = div_4800;
		break;
	case 5333333:
		div_table = div_5333;
		break;
	default:
		goto fail;
	}

	cdclk_config->cdclk = DIV_ROUND_CLOSEST(cdclk_config->vco,
						div_table[cdclk_sel]);
	return;

fail:
	drm_err(&dev_priv->drm,
		"Unable to determine CDCLK. HPLL VCO=%u kHz, CFGC=0x%08x\n",
		cdclk_config->vco, tmp);
	cdclk_config->cdclk = 190476;
}

static void pnv_get_cdclk(struct drm_i915_private *dev_priv,
			  struct intel_cdclk_config *cdclk_config)
{
	struct pci_dev *pdev = to_pci_dev(dev_priv->drm.dev);
	u16 gcfgc = 0;

	pci_read_config_word(pdev, GCFGC, &gcfgc);

	switch (gcfgc & GC_DISPLAY_CLOCK_MASK) {
	case GC_DISPLAY_CLOCK_267_MHZ_PNV:
		cdclk_config->cdclk = 266667;
		break;
	case GC_DISPLAY_CLOCK_333_MHZ_PNV:
		cdclk_config->cdclk = 333333;
		break;
	case GC_DISPLAY_CLOCK_444_MHZ_PNV:
		cdclk_config->cdclk = 444444;
		break;
	case GC_DISPLAY_CLOCK_200_MHZ_PNV:
		cdclk_config->cdclk = 200000;
		break;
	default:
		drm_err(&dev_priv->drm,
			"Unknown pnv display core clock 0x%04x\n", gcfgc);
		fallthrough;
	case GC_DISPLAY_CLOCK_133_MHZ_PNV:
		cdclk_config->cdclk = 133333;
		break;
	case GC_DISPLAY_CLOCK_167_MHZ_PNV:
		cdclk_config->cdclk = 166667;
		break;
	}
}

static void i965gm_get_cdclk(struct drm_i915_private *dev_priv,
			     struct intel_cdclk_config *cdclk_config)
{
	struct pci_dev *pdev = to_pci_dev(dev_priv->drm.dev);
	static const u8 div_3200[] = { 16, 10,  8 };
	static const u8 div_4000[] = { 20, 12, 10 };
	static const u8 div_5333[] = { 24, 16, 14 };
	const u8 *div_table;
	unsigned int cdclk_sel;
	u16 tmp = 0;

	cdclk_config->vco = intel_hpll_vco(dev_priv);

	pci_read_config_word(pdev, GCFGC, &tmp);

	cdclk_sel = ((tmp >> 8) & 0x1f) - 1;

	if (cdclk_sel >= ARRAY_SIZE(div_3200))
		goto fail;

	switch (cdclk_config->vco) {
	case 3200000:
		div_table = div_3200;
		break;
	case 4000000:
		div_table = div_4000;
		break;
	case 5333333:
		div_table = div_5333;
		break;
	default:
		goto fail;
	}

	cdclk_config->cdclk = DIV_ROUND_CLOSEST(cdclk_config->vco,
						div_table[cdclk_sel]);
	return;

fail:
	drm_err(&dev_priv->drm,
		"Unable to determine CDCLK. HPLL VCO=%u kHz, CFGC=0x%04x\n",
		cdclk_config->vco, tmp);
	cdclk_config->cdclk = 200000;
}

static void gm45_get_cdclk(struct drm_i915_private *dev_priv,
			   struct intel_cdclk_config *cdclk_config)
{
	struct pci_dev *pdev = to_pci_dev(dev_priv->drm.dev);
	unsigned int cdclk_sel;
	u16 tmp = 0;

	cdclk_config->vco = intel_hpll_vco(dev_priv);

	pci_read_config_word(pdev, GCFGC, &tmp);

	cdclk_sel = (tmp >> 12) & 0x1;

	switch (cdclk_config->vco) {
	case 2666667:
	case 4000000:
	case 5333333:
		cdclk_config->cdclk = cdclk_sel ? 333333 : 222222;
		break;
	case 3200000:
		cdclk_config->cdclk = cdclk_sel ? 320000 : 228571;
		break;
	default:
		drm_err(&dev_priv->drm,
			"Unable to determine CDCLK. HPLL VCO=%u, CFGC=0x%04x\n",
			cdclk_config->vco, tmp);
		cdclk_config->cdclk = 222222;
		break;
	}
}

static void hsw_get_cdclk(struct drm_i915_private *dev_priv,
			  struct intel_cdclk_config *cdclk_config)
{
	u32 lcpll = intel_de_read(dev_priv, LCPLL_CTL);
	u32 freq = lcpll & LCPLL_CLK_FREQ_MASK;

	if (lcpll & LCPLL_CD_SOURCE_FCLK)
		cdclk_config->cdclk = 800000;
	else if (intel_de_read(dev_priv, FUSE_STRAP) & HSW_CDCLK_LIMIT)
		cdclk_config->cdclk = 450000;
	else if (freq == LCPLL_CLK_FREQ_450)
		cdclk_config->cdclk = 450000;
	else if (IS_HSW_ULT(dev_priv))
		cdclk_config->cdclk = 337500;
	else
		cdclk_config->cdclk = 540000;
}

static int vlv_calc_cdclk(struct drm_i915_private *dev_priv, int min_cdclk)
{
	int freq_320 = (dev_priv->hpll_freq <<  1) % 320000 != 0 ?
		333333 : 320000;

	/*
	 * We seem to get an unstable or solid color picture at 200MHz.
	 * Not sure what's wrong. For now use 200MHz only when all pipes
	 * are off.
	 */
	if (IS_VALLEYVIEW(dev_priv) && min_cdclk > freq_320)
		return 400000;
	else if (min_cdclk > 266667)
		return freq_320;
	else if (min_cdclk > 0)
		return 266667;
	else
		return 200000;
}

static u8 vlv_calc_voltage_level(struct drm_i915_private *dev_priv, int cdclk)
{
	if (IS_VALLEYVIEW(dev_priv)) {
		if (cdclk >= 320000) /* jump to highest voltage for 400MHz too */
			return 2;
		else if (cdclk >= 266667)
			return 1;
		else
			return 0;
	} else {
		/*
		 * Specs are full of misinformation, but testing on actual
		 * hardware has shown that we just need to write the desired
		 * CCK divider into the Punit register.
		 */
		return DIV_ROUND_CLOSEST(dev_priv->hpll_freq << 1, cdclk) - 1;
	}
}

static void vlv_get_cdclk(struct drm_i915_private *dev_priv,
			  struct intel_cdclk_config *cdclk_config)
{
	u32 val;

	vlv_iosf_sb_get(dev_priv,
			BIT(VLV_IOSF_SB_CCK) | BIT(VLV_IOSF_SB_PUNIT));

	cdclk_config->vco = vlv_get_hpll_vco(dev_priv);
	cdclk_config->cdclk = vlv_get_cck_clock(dev_priv, "cdclk",
						CCK_DISPLAY_CLOCK_CONTROL,
						cdclk_config->vco);

	val = vlv_punit_read(dev_priv, PUNIT_REG_DSPSSPM);

	vlv_iosf_sb_put(dev_priv,
			BIT(VLV_IOSF_SB_CCK) | BIT(VLV_IOSF_SB_PUNIT));

	if (IS_VALLEYVIEW(dev_priv))
		cdclk_config->voltage_level = (val & DSPFREQGUAR_MASK) >>
			DSPFREQGUAR_SHIFT;
	else
		cdclk_config->voltage_level = (val & DSPFREQGUAR_MASK_CHV) >>
			DSPFREQGUAR_SHIFT_CHV;
}

static void vlv_program_pfi_credits(struct drm_i915_private *dev_priv)
{
	unsigned int credits, default_credits;

	if (IS_CHERRYVIEW(dev_priv))
		default_credits = PFI_CREDIT(12);
	else
		default_credits = PFI_CREDIT(8);

	if (dev_priv->display.cdclk.hw.cdclk >= dev_priv->czclk_freq) {
		/* CHV suggested value is 31 or 63 */
		if (IS_CHERRYVIEW(dev_priv))
			credits = PFI_CREDIT_63;
		else
			credits = PFI_CREDIT(15);
	} else {
		credits = default_credits;
	}

	/*
	 * WA - write default credits before re-programming
	 * FIXME: should we also set the resend bit here?
	 */
	intel_de_write(dev_priv, GCI_CONTROL,
		       VGA_FAST_MODE_DISABLE | default_credits);

	intel_de_write(dev_priv, GCI_CONTROL,
		       VGA_FAST_MODE_DISABLE | credits | PFI_CREDIT_RESEND);

	/*
	 * FIXME is this guaranteed to clear
	 * immediately or should we poll for it?
	 */
	drm_WARN_ON(&dev_priv->drm,
		    intel_de_read(dev_priv, GCI_CONTROL) & PFI_CREDIT_RESEND);
}

static void vlv_set_cdclk(struct drm_i915_private *dev_priv,
			  const struct intel_cdclk_config *cdclk_config,
			  enum pipe pipe)
{
	int cdclk = cdclk_config->cdclk;
	u32 val, cmd = cdclk_config->voltage_level;
	intel_wakeref_t wakeref;

	switch (cdclk) {
	case 400000:
	case 333333:
	case 320000:
	case 266667:
	case 200000:
		break;
	default:
		MISSING_CASE(cdclk);
		return;
	}

	/* There are cases where we can end up here with power domains
	 * off and a CDCLK frequency other than the minimum, like when
	 * issuing a modeset without actually changing any display after
	 * a system suspend.  So grab the display core domain, which covers
	 * the HW blocks needed for the following programming.
	 */
	wakeref = intel_display_power_get(dev_priv, POWER_DOMAIN_DISPLAY_CORE);

	vlv_iosf_sb_get(dev_priv,
			BIT(VLV_IOSF_SB_CCK) |
			BIT(VLV_IOSF_SB_BUNIT) |
			BIT(VLV_IOSF_SB_PUNIT));

	val = vlv_punit_read(dev_priv, PUNIT_REG_DSPSSPM);
	val &= ~DSPFREQGUAR_MASK;
	val |= (cmd << DSPFREQGUAR_SHIFT);
	vlv_punit_write(dev_priv, PUNIT_REG_DSPSSPM, val);
	if (wait_for((vlv_punit_read(dev_priv, PUNIT_REG_DSPSSPM) &
		      DSPFREQSTAT_MASK) == (cmd << DSPFREQSTAT_SHIFT),
		     50)) {
		drm_err(&dev_priv->drm,
			"timed out waiting for CDclk change\n");
	}

	if (cdclk == 400000) {
		u32 divider;

		divider = DIV_ROUND_CLOSEST(dev_priv->hpll_freq << 1,
					    cdclk) - 1;

		/* adjust cdclk divider */
		val = vlv_cck_read(dev_priv, CCK_DISPLAY_CLOCK_CONTROL);
		val &= ~CCK_FREQUENCY_VALUES;
		val |= divider;
		vlv_cck_write(dev_priv, CCK_DISPLAY_CLOCK_CONTROL, val);

		if (wait_for((vlv_cck_read(dev_priv, CCK_DISPLAY_CLOCK_CONTROL) &
			      CCK_FREQUENCY_STATUS) == (divider << CCK_FREQUENCY_STATUS_SHIFT),
			     50))
			drm_err(&dev_priv->drm,
				"timed out waiting for CDclk change\n");
	}

	/* adjust self-refresh exit latency value */
	val = vlv_bunit_read(dev_priv, BUNIT_REG_BISOC);
	val &= ~0x7f;

	/*
	 * For high bandwidth configs, we set a higher latency in the bunit
	 * so that the core display fetch happens in time to avoid underruns.
	 */
	if (cdclk == 400000)
		val |= 4500 / 250; /* 4.5 usec */
	else
		val |= 3000 / 250; /* 3.0 usec */
	vlv_bunit_write(dev_priv, BUNIT_REG_BISOC, val);

	vlv_iosf_sb_put(dev_priv,
			BIT(VLV_IOSF_SB_CCK) |
			BIT(VLV_IOSF_SB_BUNIT) |
			BIT(VLV_IOSF_SB_PUNIT));

	intel_update_cdclk(dev_priv);

	vlv_program_pfi_credits(dev_priv);

	intel_display_power_put(dev_priv, POWER_DOMAIN_DISPLAY_CORE, wakeref);
}

static void chv_set_cdclk(struct drm_i915_private *dev_priv,
			  const struct intel_cdclk_config *cdclk_config,
			  enum pipe pipe)
{
	int cdclk = cdclk_config->cdclk;
	u32 val, cmd = cdclk_config->voltage_level;
	intel_wakeref_t wakeref;

	switch (cdclk) {
	case 333333:
	case 320000:
	case 266667:
	case 200000:
		break;
	default:
		MISSING_CASE(cdclk);
		return;
	}

	/* There are cases where we can end up here with power domains
	 * off and a CDCLK frequency other than the minimum, like when
	 * issuing a modeset without actually changing any display after
	 * a system suspend.  So grab the display core domain, which covers
	 * the HW blocks needed for the following programming.
	 */
	wakeref = intel_display_power_get(dev_priv, POWER_DOMAIN_DISPLAY_CORE);

	vlv_punit_get(dev_priv);
	val = vlv_punit_read(dev_priv, PUNIT_REG_DSPSSPM);
	val &= ~DSPFREQGUAR_MASK_CHV;
	val |= (cmd << DSPFREQGUAR_SHIFT_CHV);
	vlv_punit_write(dev_priv, PUNIT_REG_DSPSSPM, val);
	if (wait_for((vlv_punit_read(dev_priv, PUNIT_REG_DSPSSPM) &
		      DSPFREQSTAT_MASK_CHV) == (cmd << DSPFREQSTAT_SHIFT_CHV),
		     50)) {
		drm_err(&dev_priv->drm,
			"timed out waiting for CDclk change\n");
	}

	vlv_punit_put(dev_priv);

	intel_update_cdclk(dev_priv);

	vlv_program_pfi_credits(dev_priv);

	intel_display_power_put(dev_priv, POWER_DOMAIN_DISPLAY_CORE, wakeref);
}

static int bdw_calc_cdclk(int min_cdclk)
{
	if (min_cdclk > 540000)
		return 675000;
	else if (min_cdclk > 450000)
		return 540000;
	else if (min_cdclk > 337500)
		return 450000;
	else
		return 337500;
}

static u8 bdw_calc_voltage_level(int cdclk)
{
	switch (cdclk) {
	default:
	case 337500:
		return 2;
	case 450000:
		return 0;
	case 540000:
		return 1;
	case 675000:
		return 3;
	}
}

static void bdw_get_cdclk(struct drm_i915_private *dev_priv,
			  struct intel_cdclk_config *cdclk_config)
{
	u32 lcpll = intel_de_read(dev_priv, LCPLL_CTL);
	u32 freq = lcpll & LCPLL_CLK_FREQ_MASK;

	if (lcpll & LCPLL_CD_SOURCE_FCLK)
		cdclk_config->cdclk = 800000;
	else if (intel_de_read(dev_priv, FUSE_STRAP) & HSW_CDCLK_LIMIT)
		cdclk_config->cdclk = 450000;
	else if (freq == LCPLL_CLK_FREQ_450)
		cdclk_config->cdclk = 450000;
	else if (freq == LCPLL_CLK_FREQ_54O_BDW)
		cdclk_config->cdclk = 540000;
	else if (freq == LCPLL_CLK_FREQ_337_5_BDW)
		cdclk_config->cdclk = 337500;
	else
		cdclk_config->cdclk = 675000;

	/*
	 * Can't read this out :( Let's assume it's
	 * at least what the CDCLK frequency requires.
	 */
	cdclk_config->voltage_level =
		bdw_calc_voltage_level(cdclk_config->cdclk);
}

static u32 bdw_cdclk_freq_sel(int cdclk)
{
	switch (cdclk) {
	default:
		MISSING_CASE(cdclk);
		fallthrough;
	case 337500:
		return LCPLL_CLK_FREQ_337_5_BDW;
	case 450000:
		return LCPLL_CLK_FREQ_450;
	case 540000:
		return LCPLL_CLK_FREQ_54O_BDW;
	case 675000:
		return LCPLL_CLK_FREQ_675_BDW;
	}
}

static void bdw_set_cdclk(struct drm_i915_private *dev_priv,
			  const struct intel_cdclk_config *cdclk_config,
			  enum pipe pipe)
{
	int cdclk = cdclk_config->cdclk;
	int ret;

	if (drm_WARN(&dev_priv->drm,
		     (intel_de_read(dev_priv, LCPLL_CTL) &
		      (LCPLL_PLL_DISABLE | LCPLL_PLL_LOCK |
		       LCPLL_CD_CLOCK_DISABLE | LCPLL_ROOT_CD_CLOCK_DISABLE |
		       LCPLL_CD2X_CLOCK_DISABLE | LCPLL_POWER_DOWN_ALLOW |
		       LCPLL_CD_SOURCE_FCLK)) != LCPLL_PLL_LOCK,
		     "trying to change cdclk frequency with cdclk not enabled\n"))
		return;

	ret = snb_pcode_write(&dev_priv->uncore, BDW_PCODE_DISPLAY_FREQ_CHANGE_REQ, 0x0);
	if (ret) {
		drm_err(&dev_priv->drm,
			"failed to inform pcode about cdclk change\n");
		return;
	}

	intel_de_rmw(dev_priv, LCPLL_CTL,
		     0, LCPLL_CD_SOURCE_FCLK);

	/*
	 * According to the spec, it should be enough to poll for this 1 us.
	 * However, extensive testing shows that this can take longer.
	 */
	if (wait_for_us(intel_de_read(dev_priv, LCPLL_CTL) &
			LCPLL_CD_SOURCE_FCLK_DONE, 100))
		drm_err(&dev_priv->drm, "Switching to FCLK failed\n");

	intel_de_rmw(dev_priv, LCPLL_CTL,
		     LCPLL_CLK_FREQ_MASK, bdw_cdclk_freq_sel(cdclk));

	intel_de_rmw(dev_priv, LCPLL_CTL,
		     LCPLL_CD_SOURCE_FCLK, 0);

	if (wait_for_us((intel_de_read(dev_priv, LCPLL_CTL) &
			 LCPLL_CD_SOURCE_FCLK_DONE) == 0, 1))
		drm_err(&dev_priv->drm, "Switching back to LCPLL failed\n");

	snb_pcode_write(&dev_priv->uncore, HSW_PCODE_DE_WRITE_FREQ_REQ,
			cdclk_config->voltage_level);

	intel_de_write(dev_priv, CDCLK_FREQ,
		       DIV_ROUND_CLOSEST(cdclk, 1000) - 1);

	intel_update_cdclk(dev_priv);
}

static int skl_calc_cdclk(int min_cdclk, int vco)
{
	if (vco == 8640000) {
		if (min_cdclk > 540000)
			return 617143;
		else if (min_cdclk > 432000)
			return 540000;
		else if (min_cdclk > 308571)
			return 432000;
		else
			return 308571;
	} else {
		if (min_cdclk > 540000)
			return 675000;
		else if (min_cdclk > 450000)
			return 540000;
		else if (min_cdclk > 337500)
			return 450000;
		else
			return 337500;
	}
}

static u8 skl_calc_voltage_level(int cdclk)
{
	if (cdclk > 540000)
		return 3;
	else if (cdclk > 450000)
		return 2;
	else if (cdclk > 337500)
		return 1;
	else
		return 0;
}

static void skl_dpll0_update(struct drm_i915_private *dev_priv,
			     struct intel_cdclk_config *cdclk_config)
{
	u32 val;

	cdclk_config->ref = 24000;
	cdclk_config->vco = 0;

	val = intel_de_read(dev_priv, LCPLL1_CTL);
	if ((val & LCPLL_PLL_ENABLE) == 0)
		return;

	if (drm_WARN_ON(&dev_priv->drm, (val & LCPLL_PLL_LOCK) == 0))
		return;

	val = intel_de_read(dev_priv, DPLL_CTRL1);

	if (drm_WARN_ON(&dev_priv->drm,
			(val & (DPLL_CTRL1_HDMI_MODE(SKL_DPLL0) |
				DPLL_CTRL1_SSC(SKL_DPLL0) |
				DPLL_CTRL1_OVERRIDE(SKL_DPLL0))) !=
			DPLL_CTRL1_OVERRIDE(SKL_DPLL0)))
		return;

	switch (val & DPLL_CTRL1_LINK_RATE_MASK(SKL_DPLL0)) {
	case DPLL_CTRL1_LINK_RATE(DPLL_CTRL1_LINK_RATE_810, SKL_DPLL0):
	case DPLL_CTRL1_LINK_RATE(DPLL_CTRL1_LINK_RATE_1350, SKL_DPLL0):
	case DPLL_CTRL1_LINK_RATE(DPLL_CTRL1_LINK_RATE_1620, SKL_DPLL0):
	case DPLL_CTRL1_LINK_RATE(DPLL_CTRL1_LINK_RATE_2700, SKL_DPLL0):
		cdclk_config->vco = 8100000;
		break;
	case DPLL_CTRL1_LINK_RATE(DPLL_CTRL1_LINK_RATE_1080, SKL_DPLL0):
	case DPLL_CTRL1_LINK_RATE(DPLL_CTRL1_LINK_RATE_2160, SKL_DPLL0):
		cdclk_config->vco = 8640000;
		break;
	default:
		MISSING_CASE(val & DPLL_CTRL1_LINK_RATE_MASK(SKL_DPLL0));
		break;
	}
}

static void skl_get_cdclk(struct drm_i915_private *dev_priv,
			  struct intel_cdclk_config *cdclk_config)
{
	u32 cdctl;

	skl_dpll0_update(dev_priv, cdclk_config);

	cdclk_config->cdclk = cdclk_config->bypass = cdclk_config->ref;

	if (cdclk_config->vco == 0)
		goto out;

	cdctl = intel_de_read(dev_priv, CDCLK_CTL);

	if (cdclk_config->vco == 8640000) {
		switch (cdctl & CDCLK_FREQ_SEL_MASK) {
		case CDCLK_FREQ_450_432:
			cdclk_config->cdclk = 432000;
			break;
		case CDCLK_FREQ_337_308:
			cdclk_config->cdclk = 308571;
			break;
		case CDCLK_FREQ_540:
			cdclk_config->cdclk = 540000;
			break;
		case CDCLK_FREQ_675_617:
			cdclk_config->cdclk = 617143;
			break;
		default:
			MISSING_CASE(cdctl & CDCLK_FREQ_SEL_MASK);
			break;
		}
	} else {
		switch (cdctl & CDCLK_FREQ_SEL_MASK) {
		case CDCLK_FREQ_450_432:
			cdclk_config->cdclk = 450000;
			break;
		case CDCLK_FREQ_337_308:
			cdclk_config->cdclk = 337500;
			break;
		case CDCLK_FREQ_540:
			cdclk_config->cdclk = 540000;
			break;
		case CDCLK_FREQ_675_617:
			cdclk_config->cdclk = 675000;
			break;
		default:
			MISSING_CASE(cdctl & CDCLK_FREQ_SEL_MASK);
			break;
		}
	}

 out:
	/*
	 * Can't read this out :( Let's assume it's
	 * at least what the CDCLK frequency requires.
	 */
	cdclk_config->voltage_level =
		skl_calc_voltage_level(cdclk_config->cdclk);
}

/* convert from kHz to .1 fixpoint MHz with -1MHz offset */
static int skl_cdclk_decimal(int cdclk)
{
	return DIV_ROUND_CLOSEST(cdclk - 1000, 500);
}

static void skl_set_preferred_cdclk_vco(struct drm_i915_private *dev_priv,
					int vco)
{
	bool changed = dev_priv->skl_preferred_vco_freq != vco;

	dev_priv->skl_preferred_vco_freq = vco;

	if (changed)
		intel_update_max_cdclk(dev_priv);
}

static u32 skl_dpll0_link_rate(struct drm_i915_private *dev_priv, int vco)
{
	drm_WARN_ON(&dev_priv->drm, vco != 8100000 && vco != 8640000);

	/*
	 * We always enable DPLL0 with the lowest link rate possible, but still
	 * taking into account the VCO required to operate the eDP panel at the
	 * desired frequency. The usual DP link rates operate with a VCO of
	 * 8100 while the eDP 1.4 alternate link rates need a VCO of 8640.
	 * The modeset code is responsible for the selection of the exact link
	 * rate later on, with the constraint of choosing a frequency that
	 * works with vco.
	 */
	if (vco == 8640000)
		return DPLL_CTRL1_LINK_RATE(DPLL_CTRL1_LINK_RATE_1080, SKL_DPLL0);
	else
		return DPLL_CTRL1_LINK_RATE(DPLL_CTRL1_LINK_RATE_810, SKL_DPLL0);
}

static void skl_dpll0_enable(struct drm_i915_private *dev_priv, int vco)
{
	intel_de_rmw(dev_priv, DPLL_CTRL1,
		     DPLL_CTRL1_HDMI_MODE(SKL_DPLL0) |
		     DPLL_CTRL1_SSC(SKL_DPLL0) |
		     DPLL_CTRL1_LINK_RATE_MASK(SKL_DPLL0),
		     DPLL_CTRL1_OVERRIDE(SKL_DPLL0) |
		     skl_dpll0_link_rate(dev_priv, vco));
	intel_de_posting_read(dev_priv, DPLL_CTRL1);

	intel_de_rmw(dev_priv, LCPLL1_CTL,
		     0, LCPLL_PLL_ENABLE);

	if (intel_de_wait_for_set(dev_priv, LCPLL1_CTL, LCPLL_PLL_LOCK, 5))
		drm_err(&dev_priv->drm, "DPLL0 not locked\n");

	dev_priv->display.cdclk.hw.vco = vco;

	/* We'll want to keep using the current vco from now on. */
	skl_set_preferred_cdclk_vco(dev_priv, vco);
}

static void skl_dpll0_disable(struct drm_i915_private *dev_priv)
{
	intel_de_rmw(dev_priv, LCPLL1_CTL,
		     LCPLL_PLL_ENABLE, 0);

	if (intel_de_wait_for_clear(dev_priv, LCPLL1_CTL, LCPLL_PLL_LOCK, 1))
		drm_err(&dev_priv->drm, "Couldn't disable DPLL0\n");

	dev_priv->display.cdclk.hw.vco = 0;
}

static u32 skl_cdclk_freq_sel(struct drm_i915_private *dev_priv,
			      int cdclk, int vco)
{
	switch (cdclk) {
	default:
		drm_WARN_ON(&dev_priv->drm,
			    cdclk != dev_priv->display.cdclk.hw.bypass);
		drm_WARN_ON(&dev_priv->drm, vco != 0);
		fallthrough;
	case 308571:
	case 337500:
		return CDCLK_FREQ_337_308;
	case 450000:
	case 432000:
		return CDCLK_FREQ_450_432;
	case 540000:
		return CDCLK_FREQ_540;
	case 617143:
	case 675000:
		return CDCLK_FREQ_675_617;
	}
}

static void skl_set_cdclk(struct drm_i915_private *dev_priv,
			  const struct intel_cdclk_config *cdclk_config,
			  enum pipe pipe)
{
	int cdclk = cdclk_config->cdclk;
	int vco = cdclk_config->vco;
	u32 freq_select, cdclk_ctl;
	int ret;

	/*
	 * Based on WA#1183 CDCLK rates 308 and 617MHz CDCLK rates are
	 * unsupported on SKL. In theory this should never happen since only
	 * the eDP1.4 2.16 and 4.32Gbps rates require it, but eDP1.4 is not
	 * supported on SKL either, see the above WA. WARN whenever trying to
	 * use the corresponding VCO freq as that always leads to using the
	 * minimum 308MHz CDCLK.
	 */
	drm_WARN_ON_ONCE(&dev_priv->drm,
			 IS_SKYLAKE(dev_priv) && vco == 8640000);

	ret = skl_pcode_request(&dev_priv->uncore, SKL_PCODE_CDCLK_CONTROL,
				SKL_CDCLK_PREPARE_FOR_CHANGE,
				SKL_CDCLK_READY_FOR_CHANGE,
				SKL_CDCLK_READY_FOR_CHANGE, 3);
	if (ret) {
		drm_err(&dev_priv->drm,
			"Failed to inform PCU about cdclk change (%d)\n", ret);
		return;
	}

	freq_select = skl_cdclk_freq_sel(dev_priv, cdclk, vco);

	if (dev_priv->display.cdclk.hw.vco != 0 &&
	    dev_priv->display.cdclk.hw.vco != vco)
		skl_dpll0_disable(dev_priv);

	cdclk_ctl = intel_de_read(dev_priv, CDCLK_CTL);

	if (dev_priv->display.cdclk.hw.vco != vco) {
		/* Wa Display #1183: skl,kbl,cfl */
		cdclk_ctl &= ~(CDCLK_FREQ_SEL_MASK | CDCLK_FREQ_DECIMAL_MASK);
		cdclk_ctl |= freq_select | skl_cdclk_decimal(cdclk);
		intel_de_write(dev_priv, CDCLK_CTL, cdclk_ctl);
	}

	/* Wa Display #1183: skl,kbl,cfl */
	cdclk_ctl |= CDCLK_DIVMUX_CD_OVERRIDE;
	intel_de_write(dev_priv, CDCLK_CTL, cdclk_ctl);
	intel_de_posting_read(dev_priv, CDCLK_CTL);

	if (dev_priv->display.cdclk.hw.vco != vco)
		skl_dpll0_enable(dev_priv, vco);

	/* Wa Display #1183: skl,kbl,cfl */
	cdclk_ctl &= ~(CDCLK_FREQ_SEL_MASK | CDCLK_FREQ_DECIMAL_MASK);
	intel_de_write(dev_priv, CDCLK_CTL, cdclk_ctl);

	cdclk_ctl |= freq_select | skl_cdclk_decimal(cdclk);
	intel_de_write(dev_priv, CDCLK_CTL, cdclk_ctl);

	/* Wa Display #1183: skl,kbl,cfl */
	cdclk_ctl &= ~CDCLK_DIVMUX_CD_OVERRIDE;
	intel_de_write(dev_priv, CDCLK_CTL, cdclk_ctl);
	intel_de_posting_read(dev_priv, CDCLK_CTL);

	/* inform PCU of the change */
	snb_pcode_write(&dev_priv->uncore, SKL_PCODE_CDCLK_CONTROL,
			cdclk_config->voltage_level);

	intel_update_cdclk(dev_priv);
}

static void skl_sanitize_cdclk(struct drm_i915_private *dev_priv)
{
	u32 cdctl, expected;

	/*
	 * check if the pre-os initialized the display
	 * There is SWF18 scratchpad register defined which is set by the
	 * pre-os which can be used by the OS drivers to check the status
	 */
	if ((intel_de_read(dev_priv, SWF_ILK(0x18)) & 0x00FFFFFF) == 0)
		goto sanitize;

	intel_update_cdclk(dev_priv);
	intel_cdclk_dump_config(dev_priv, &dev_priv->display.cdclk.hw, "Current CDCLK");

	/* Is PLL enabled and locked ? */
	if (dev_priv->display.cdclk.hw.vco == 0 ||
	    dev_priv->display.cdclk.hw.cdclk == dev_priv->display.cdclk.hw.bypass)
		goto sanitize;

	/* DPLL okay; verify the cdclock
	 *
	 * Noticed in some instances that the freq selection is correct but
	 * decimal part is programmed wrong from BIOS where pre-os does not
	 * enable display. Verify the same as well.
	 */
	cdctl = intel_de_read(dev_priv, CDCLK_CTL);
	expected = (cdctl & CDCLK_FREQ_SEL_MASK) |
		skl_cdclk_decimal(dev_priv->display.cdclk.hw.cdclk);
	if (cdctl == expected)
		/* All well; nothing to sanitize */
		return;

sanitize:
	drm_dbg_kms(&dev_priv->drm, "Sanitizing cdclk programmed by pre-os\n");

	/* force cdclk programming */
	dev_priv->display.cdclk.hw.cdclk = 0;
	/* force full PLL disable + enable */
	dev_priv->display.cdclk.hw.vco = -1;
}

static void skl_cdclk_init_hw(struct drm_i915_private *dev_priv)
{
	struct intel_cdclk_config cdclk_config;

	skl_sanitize_cdclk(dev_priv);

	if (dev_priv->display.cdclk.hw.cdclk != 0 &&
	    dev_priv->display.cdclk.hw.vco != 0) {
		/*
		 * Use the current vco as our initial
		 * guess as to what the preferred vco is.
		 */
		if (dev_priv->skl_preferred_vco_freq == 0)
			skl_set_preferred_cdclk_vco(dev_priv,
						    dev_priv->display.cdclk.hw.vco);
		return;
	}

	cdclk_config = dev_priv->display.cdclk.hw;

	cdclk_config.vco = dev_priv->skl_preferred_vco_freq;
	if (cdclk_config.vco == 0)
		cdclk_config.vco = 8100000;
	cdclk_config.cdclk = skl_calc_cdclk(0, cdclk_config.vco);
	cdclk_config.voltage_level = skl_calc_voltage_level(cdclk_config.cdclk);

	skl_set_cdclk(dev_priv, &cdclk_config, INVALID_PIPE);
}

static void skl_cdclk_uninit_hw(struct drm_i915_private *dev_priv)
{
	struct intel_cdclk_config cdclk_config = dev_priv->display.cdclk.hw;

	cdclk_config.cdclk = cdclk_config.bypass;
	cdclk_config.vco = 0;
	cdclk_config.voltage_level = skl_calc_voltage_level(cdclk_config.cdclk);

	skl_set_cdclk(dev_priv, &cdclk_config, INVALID_PIPE);
}

struct intel_cdclk_vals {
	u32 cdclk;
	u16 refclk;
	u16 waveform;
	u8 divider;	/* CD2X divider * 2 */
	u8 ratio;
};

static const struct intel_cdclk_vals bxt_cdclk_table[] = {
	{ .refclk = 19200, .cdclk = 144000, .divider = 8, .ratio = 60 },
	{ .refclk = 19200, .cdclk = 288000, .divider = 4, .ratio = 60 },
	{ .refclk = 19200, .cdclk = 384000, .divider = 3, .ratio = 60 },
	{ .refclk = 19200, .cdclk = 576000, .divider = 2, .ratio = 60 },
	{ .refclk = 19200, .cdclk = 624000, .divider = 2, .ratio = 65 },
	{}
};

static const struct intel_cdclk_vals glk_cdclk_table[] = {
	{ .refclk = 19200, .cdclk =  79200, .divider = 8, .ratio = 33 },
	{ .refclk = 19200, .cdclk = 158400, .divider = 4, .ratio = 33 },
	{ .refclk = 19200, .cdclk = 316800, .divider = 2, .ratio = 33 },
	{}
};

static const struct intel_cdclk_vals icl_cdclk_table[] = {
	{ .refclk = 19200, .cdclk = 172800, .divider = 2, .ratio = 18 },
	{ .refclk = 19200, .cdclk = 192000, .divider = 2, .ratio = 20 },
	{ .refclk = 19200, .cdclk = 307200, .divider = 2, .ratio = 32 },
	{ .refclk = 19200, .cdclk = 326400, .divider = 4, .ratio = 68 },
	{ .refclk = 19200, .cdclk = 556800, .divider = 2, .ratio = 58 },
	{ .refclk = 19200, .cdclk = 652800, .divider = 2, .ratio = 68 },

	{ .refclk = 24000, .cdclk = 180000, .divider = 2, .ratio = 15 },
	{ .refclk = 24000, .cdclk = 192000, .divider = 2, .ratio = 16 },
	{ .refclk = 24000, .cdclk = 312000, .divider = 2, .ratio = 26 },
	{ .refclk = 24000, .cdclk = 324000, .divider = 4, .ratio = 54 },
	{ .refclk = 24000, .cdclk = 552000, .divider = 2, .ratio = 46 },
	{ .refclk = 24000, .cdclk = 648000, .divider = 2, .ratio = 54 },

	{ .refclk = 38400, .cdclk = 172800, .divider = 2, .ratio =  9 },
	{ .refclk = 38400, .cdclk = 192000, .divider = 2, .ratio = 10 },
	{ .refclk = 38400, .cdclk = 307200, .divider = 2, .ratio = 16 },
	{ .refclk = 38400, .cdclk = 326400, .divider = 4, .ratio = 34 },
	{ .refclk = 38400, .cdclk = 556800, .divider = 2, .ratio = 29 },
	{ .refclk = 38400, .cdclk = 652800, .divider = 2, .ratio = 34 },
	{}
};

static const struct intel_cdclk_vals rkl_cdclk_table[] = {
	{ .refclk = 19200, .cdclk = 172800, .divider = 4, .ratio =  36 },
	{ .refclk = 19200, .cdclk = 192000, .divider = 4, .ratio =  40 },
	{ .refclk = 19200, .cdclk = 307200, .divider = 4, .ratio =  64 },
	{ .refclk = 19200, .cdclk = 326400, .divider = 8, .ratio = 136 },
	{ .refclk = 19200, .cdclk = 556800, .divider = 4, .ratio = 116 },
	{ .refclk = 19200, .cdclk = 652800, .divider = 4, .ratio = 136 },

	{ .refclk = 24000, .cdclk = 180000, .divider = 4, .ratio =  30 },
	{ .refclk = 24000, .cdclk = 192000, .divider = 4, .ratio =  32 },
	{ .refclk = 24000, .cdclk = 312000, .divider = 4, .ratio =  52 },
	{ .refclk = 24000, .cdclk = 324000, .divider = 8, .ratio = 108 },
	{ .refclk = 24000, .cdclk = 552000, .divider = 4, .ratio =  92 },
	{ .refclk = 24000, .cdclk = 648000, .divider = 4, .ratio = 108 },

	{ .refclk = 38400, .cdclk = 172800, .divider = 4, .ratio = 18 },
	{ .refclk = 38400, .cdclk = 192000, .divider = 4, .ratio = 20 },
	{ .refclk = 38400, .cdclk = 307200, .divider = 4, .ratio = 32 },
	{ .refclk = 38400, .cdclk = 326400, .divider = 8, .ratio = 68 },
	{ .refclk = 38400, .cdclk = 556800, .divider = 4, .ratio = 58 },
	{ .refclk = 38400, .cdclk = 652800, .divider = 4, .ratio = 68 },
	{}
};

static const struct intel_cdclk_vals adlp_a_step_cdclk_table[] = {
	{ .refclk = 19200, .cdclk = 307200, .divider = 2, .ratio = 32 },
	{ .refclk = 19200, .cdclk = 556800, .divider = 2, .ratio = 58 },
	{ .refclk = 19200, .cdclk = 652800, .divider = 2, .ratio = 68 },

	{ .refclk = 24000, .cdclk = 312000, .divider = 2, .ratio = 26 },
	{ .refclk = 24000, .cdclk = 552000, .divider = 2, .ratio = 46 },
	{ .refclk = 24400, .cdclk = 648000, .divider = 2, .ratio = 54 },

	{ .refclk = 38400, .cdclk = 307200, .divider = 2, .ratio = 16 },
	{ .refclk = 38400, .cdclk = 556800, .divider = 2, .ratio = 29 },
	{ .refclk = 38400, .cdclk = 652800, .divider = 2, .ratio = 34 },
	{}
};

static const struct intel_cdclk_vals adlp_cdclk_table[] = {
	{ .refclk = 19200, .cdclk = 172800, .divider = 3, .ratio = 27 },
	{ .refclk = 19200, .cdclk = 192000, .divider = 2, .ratio = 20 },
	{ .refclk = 19200, .cdclk = 307200, .divider = 2, .ratio = 32 },
	{ .refclk = 19200, .cdclk = 556800, .divider = 2, .ratio = 58 },
	{ .refclk = 19200, .cdclk = 652800, .divider = 2, .ratio = 68 },

	{ .refclk = 24000, .cdclk = 176000, .divider = 3, .ratio = 22 },
	{ .refclk = 24000, .cdclk = 192000, .divider = 2, .ratio = 16 },
	{ .refclk = 24000, .cdclk = 312000, .divider = 2, .ratio = 26 },
	{ .refclk = 24000, .cdclk = 552000, .divider = 2, .ratio = 46 },
	{ .refclk = 24000, .cdclk = 648000, .divider = 2, .ratio = 54 },
<<<<<<< HEAD
=======

	{ .refclk = 38400, .cdclk = 179200, .divider = 3, .ratio = 14 },
	{ .refclk = 38400, .cdclk = 192000, .divider = 2, .ratio = 10 },
	{ .refclk = 38400, .cdclk = 307200, .divider = 2, .ratio = 16 },
	{ .refclk = 38400, .cdclk = 556800, .divider = 2, .ratio = 29 },
	{ .refclk = 38400, .cdclk = 652800, .divider = 2, .ratio = 34 },
	{}
};

static const struct intel_cdclk_vals rplu_cdclk_table[] = {
	{ .refclk = 19200, .cdclk = 172800, .divider = 3, .ratio = 27 },
	{ .refclk = 19200, .cdclk = 192000, .divider = 2, .ratio = 20 },
	{ .refclk = 19200, .cdclk = 307200, .divider = 2, .ratio = 32 },
	{ .refclk = 19200, .cdclk = 480000, .divider = 2, .ratio = 50 },
	{ .refclk = 19200, .cdclk = 556800, .divider = 2, .ratio = 58 },
	{ .refclk = 19200, .cdclk = 652800, .divider = 2, .ratio = 68 },

	{ .refclk = 24000, .cdclk = 176000, .divider = 3, .ratio = 22 },
	{ .refclk = 24000, .cdclk = 192000, .divider = 2, .ratio = 16 },
	{ .refclk = 24000, .cdclk = 312000, .divider = 2, .ratio = 26 },
	{ .refclk = 24000, .cdclk = 480000, .divider = 2, .ratio = 40 },
	{ .refclk = 24000, .cdclk = 552000, .divider = 2, .ratio = 46 },
	{ .refclk = 24000, .cdclk = 648000, .divider = 2, .ratio = 54 },
>>>>>>> 4b736ed4

	{ .refclk = 38400, .cdclk = 179200, .divider = 3, .ratio = 14 },
	{ .refclk = 38400, .cdclk = 192000, .divider = 2, .ratio = 10 },
	{ .refclk = 38400, .cdclk = 307200, .divider = 2, .ratio = 16 },
	{ .refclk = 38400, .cdclk = 480000, .divider = 2, .ratio = 25 },
	{ .refclk = 38400, .cdclk = 556800, .divider = 2, .ratio = 29 },
	{ .refclk = 38400, .cdclk = 652800, .divider = 2, .ratio = 34 },
	{}
};

static const struct intel_cdclk_vals dg2_cdclk_table[] = {
	{ .refclk = 38400, .cdclk = 163200, .divider = 2, .ratio = 34, .waveform = 0x8888 },
	{ .refclk = 38400, .cdclk = 204000, .divider = 2, .ratio = 34, .waveform = 0x9248 },
	{ .refclk = 38400, .cdclk = 244800, .divider = 2, .ratio = 34, .waveform = 0xa4a4 },
	{ .refclk = 38400, .cdclk = 285600, .divider = 2, .ratio = 34, .waveform = 0xa54a },
	{ .refclk = 38400, .cdclk = 326400, .divider = 2, .ratio = 34, .waveform = 0xaaaa },
	{ .refclk = 38400, .cdclk = 367200, .divider = 2, .ratio = 34, .waveform = 0xad5a },
	{ .refclk = 38400, .cdclk = 408000, .divider = 2, .ratio = 34, .waveform = 0xb6b6 },
	{ .refclk = 38400, .cdclk = 448800, .divider = 2, .ratio = 34, .waveform = 0xdbb6 },
	{ .refclk = 38400, .cdclk = 489600, .divider = 2, .ratio = 34, .waveform = 0xeeee },
	{ .refclk = 38400, .cdclk = 530400, .divider = 2, .ratio = 34, .waveform = 0xf7de },
	{ .refclk = 38400, .cdclk = 571200, .divider = 2, .ratio = 34, .waveform = 0xfefe },
	{ .refclk = 38400, .cdclk = 612000, .divider = 2, .ratio = 34, .waveform = 0xfffe },
	{ .refclk = 38400, .cdclk = 652800, .divider = 2, .ratio = 34, .waveform = 0xffff },
	{}
};

static const struct intel_cdclk_vals mtl_cdclk_table[] = {
	{ .refclk = 38400, .cdclk = 172800, .divider = 2, .ratio = 16, .waveform = 0xad5a },
	{ .refclk = 38400, .cdclk = 192000, .divider = 2, .ratio = 16, .waveform = 0xb6b6 },
	{ .refclk = 38400, .cdclk = 307200, .divider = 2, .ratio = 16, .waveform = 0x0000 },
	{ .refclk = 38400, .cdclk = 480000, .divider = 2, .ratio = 25, .waveform = 0x0000 },
	{ .refclk = 38400, .cdclk = 556800, .divider = 2, .ratio = 29, .waveform = 0x0000 },
	{ .refclk = 38400, .cdclk = 652800, .divider = 2, .ratio = 34, .waveform = 0x0000 },
	{}
};

static int bxt_calc_cdclk(struct drm_i915_private *dev_priv, int min_cdclk)
{
	const struct intel_cdclk_vals *table = dev_priv->display.cdclk.table;
	int i;

	for (i = 0; table[i].refclk; i++)
		if (table[i].refclk == dev_priv->display.cdclk.hw.ref &&
		    table[i].cdclk >= min_cdclk)
			return table[i].cdclk;

	drm_WARN(&dev_priv->drm, 1,
		 "Cannot satisfy minimum cdclk %d with refclk %u\n",
		 min_cdclk, dev_priv->display.cdclk.hw.ref);
	return 0;
}

static int bxt_calc_cdclk_pll_vco(struct drm_i915_private *dev_priv, int cdclk)
{
	const struct intel_cdclk_vals *table = dev_priv->display.cdclk.table;
	int i;

	if (cdclk == dev_priv->display.cdclk.hw.bypass)
		return 0;

	for (i = 0; table[i].refclk; i++)
		if (table[i].refclk == dev_priv->display.cdclk.hw.ref &&
		    table[i].cdclk == cdclk)
			return dev_priv->display.cdclk.hw.ref * table[i].ratio;

	drm_WARN(&dev_priv->drm, 1, "cdclk %d not valid for refclk %u\n",
		 cdclk, dev_priv->display.cdclk.hw.ref);
	return 0;
}

static u8 bxt_calc_voltage_level(int cdclk)
{
	return DIV_ROUND_UP(cdclk, 25000);
}

static u8 icl_calc_voltage_level(int cdclk)
{
	if (cdclk > 556800)
		return 2;
	else if (cdclk > 312000)
		return 1;
	else
		return 0;
}

static u8 ehl_calc_voltage_level(int cdclk)
{
	if (cdclk > 326400)
		return 3;
	else if (cdclk > 312000)
		return 2;
	else if (cdclk > 180000)
		return 1;
	else
		return 0;
}

static u8 tgl_calc_voltage_level(int cdclk)
{
	if (cdclk > 556800)
		return 3;
	else if (cdclk > 326400)
		return 2;
	else if (cdclk > 312000)
		return 1;
	else
		return 0;
}

static void icl_readout_refclk(struct drm_i915_private *dev_priv,
			       struct intel_cdclk_config *cdclk_config)
{
	u32 dssm = intel_de_read(dev_priv, SKL_DSSM) & ICL_DSSM_CDCLK_PLL_REFCLK_MASK;

	switch (dssm) {
	default:
		MISSING_CASE(dssm);
		fallthrough;
	case ICL_DSSM_CDCLK_PLL_REFCLK_24MHz:
		cdclk_config->ref = 24000;
		break;
	case ICL_DSSM_CDCLK_PLL_REFCLK_19_2MHz:
		cdclk_config->ref = 19200;
		break;
	case ICL_DSSM_CDCLK_PLL_REFCLK_38_4MHz:
		cdclk_config->ref = 38400;
		break;
	}
}

static void bxt_de_pll_readout(struct drm_i915_private *dev_priv,
			       struct intel_cdclk_config *cdclk_config)
{
	u32 val, ratio;

	if (IS_DG2(dev_priv))
		cdclk_config->ref = 38400;
	else if (DISPLAY_VER(dev_priv) >= 11)
		icl_readout_refclk(dev_priv, cdclk_config);
	else
		cdclk_config->ref = 19200;

	val = intel_de_read(dev_priv, BXT_DE_PLL_ENABLE);
	if ((val & BXT_DE_PLL_PLL_ENABLE) == 0 ||
	    (val & BXT_DE_PLL_LOCK) == 0) {
		/*
		 * CDCLK PLL is disabled, the VCO/ratio doesn't matter, but
		 * setting it to zero is a way to signal that.
		 */
		cdclk_config->vco = 0;
		return;
	}

	/*
	 * DISPLAY_VER >= 11 have the ratio directly in the PLL enable register,
	 * gen9lp had it in a separate PLL control register.
	 */
	if (DISPLAY_VER(dev_priv) >= 11)
		ratio = val & ICL_CDCLK_PLL_RATIO_MASK;
	else
		ratio = intel_de_read(dev_priv, BXT_DE_PLL_CTL) & BXT_DE_PLL_RATIO_MASK;

	cdclk_config->vco = ratio * cdclk_config->ref;
}

static void bxt_get_cdclk(struct drm_i915_private *dev_priv,
			  struct intel_cdclk_config *cdclk_config)
{
	u32 squash_ctl = 0;
	u32 divider;
	int div;

	bxt_de_pll_readout(dev_priv, cdclk_config);

	if (DISPLAY_VER(dev_priv) >= 12)
		cdclk_config->bypass = cdclk_config->ref / 2;
	else if (DISPLAY_VER(dev_priv) >= 11)
		cdclk_config->bypass = 50000;
	else
		cdclk_config->bypass = cdclk_config->ref;

	if (cdclk_config->vco == 0) {
		cdclk_config->cdclk = cdclk_config->bypass;
		goto out;
	}

	divider = intel_de_read(dev_priv, CDCLK_CTL) & BXT_CDCLK_CD2X_DIV_SEL_MASK;

	switch (divider) {
	case BXT_CDCLK_CD2X_DIV_SEL_1:
		div = 2;
		break;
	case BXT_CDCLK_CD2X_DIV_SEL_1_5:
		div = 3;
		break;
	case BXT_CDCLK_CD2X_DIV_SEL_2:
		div = 4;
		break;
	case BXT_CDCLK_CD2X_DIV_SEL_4:
		div = 8;
		break;
	default:
		MISSING_CASE(divider);
		return;
	}

	if (HAS_CDCLK_SQUASH(dev_priv))
		squash_ctl = intel_de_read(dev_priv, CDCLK_SQUASH_CTL);

	if (squash_ctl & CDCLK_SQUASH_ENABLE) {
		u16 waveform;
		int size;

		size = REG_FIELD_GET(CDCLK_SQUASH_WINDOW_SIZE_MASK, squash_ctl) + 1;
		waveform = REG_FIELD_GET(CDCLK_SQUASH_WAVEFORM_MASK, squash_ctl) >> (16 - size);

		cdclk_config->cdclk = DIV_ROUND_CLOSEST(hweight16(waveform) *
							cdclk_config->vco, size * div);
	} else {
		cdclk_config->cdclk = DIV_ROUND_CLOSEST(cdclk_config->vco, div);
	}

 out:
	/*
	 * Can't read this out :( Let's assume it's
	 * at least what the CDCLK frequency requires.
	 */
	cdclk_config->voltage_level =
		intel_cdclk_calc_voltage_level(dev_priv, cdclk_config->cdclk);
}

static void bxt_de_pll_disable(struct drm_i915_private *dev_priv)
{
	intel_de_write(dev_priv, BXT_DE_PLL_ENABLE, 0);

	/* Timeout 200us */
	if (intel_de_wait_for_clear(dev_priv,
				    BXT_DE_PLL_ENABLE, BXT_DE_PLL_LOCK, 1))
		drm_err(&dev_priv->drm, "timeout waiting for DE PLL unlock\n");

	dev_priv->display.cdclk.hw.vco = 0;
}

static void bxt_de_pll_enable(struct drm_i915_private *dev_priv, int vco)
{
	int ratio = DIV_ROUND_CLOSEST(vco, dev_priv->display.cdclk.hw.ref);

	intel_de_rmw(dev_priv, BXT_DE_PLL_CTL,
		     BXT_DE_PLL_RATIO_MASK, BXT_DE_PLL_RATIO(ratio));

	intel_de_write(dev_priv, BXT_DE_PLL_ENABLE, BXT_DE_PLL_PLL_ENABLE);

	/* Timeout 200us */
	if (intel_de_wait_for_set(dev_priv,
				  BXT_DE_PLL_ENABLE, BXT_DE_PLL_LOCK, 1))
		drm_err(&dev_priv->drm, "timeout waiting for DE PLL lock\n");

	dev_priv->display.cdclk.hw.vco = vco;
}

static void icl_cdclk_pll_disable(struct drm_i915_private *dev_priv)
{
	intel_de_rmw(dev_priv, BXT_DE_PLL_ENABLE,
		     BXT_DE_PLL_PLL_ENABLE, 0);

	/* Timeout 200us */
	if (intel_de_wait_for_clear(dev_priv, BXT_DE_PLL_ENABLE, BXT_DE_PLL_LOCK, 1))
		drm_err(&dev_priv->drm, "timeout waiting for CDCLK PLL unlock\n");

	dev_priv->display.cdclk.hw.vco = 0;
}

static void icl_cdclk_pll_enable(struct drm_i915_private *dev_priv, int vco)
{
	int ratio = DIV_ROUND_CLOSEST(vco, dev_priv->display.cdclk.hw.ref);
	u32 val;

	val = ICL_CDCLK_PLL_RATIO(ratio);
	intel_de_write(dev_priv, BXT_DE_PLL_ENABLE, val);

	val |= BXT_DE_PLL_PLL_ENABLE;
	intel_de_write(dev_priv, BXT_DE_PLL_ENABLE, val);

	/* Timeout 200us */
	if (intel_de_wait_for_set(dev_priv, BXT_DE_PLL_ENABLE, BXT_DE_PLL_LOCK, 1))
		drm_err(&dev_priv->drm, "timeout waiting for CDCLK PLL lock\n");

	dev_priv->display.cdclk.hw.vco = vco;
}

static void adlp_cdclk_pll_crawl(struct drm_i915_private *dev_priv, int vco)
{
	int ratio = DIV_ROUND_CLOSEST(vco, dev_priv->display.cdclk.hw.ref);
	u32 val;

	/* Write PLL ratio without disabling */
	val = ICL_CDCLK_PLL_RATIO(ratio) | BXT_DE_PLL_PLL_ENABLE;
	intel_de_write(dev_priv, BXT_DE_PLL_ENABLE, val);

	/* Submit freq change request */
	val |= BXT_DE_PLL_FREQ_REQ;
	intel_de_write(dev_priv, BXT_DE_PLL_ENABLE, val);

	/* Timeout 200us */
	if (intel_de_wait_for_set(dev_priv, BXT_DE_PLL_ENABLE,
				  BXT_DE_PLL_LOCK | BXT_DE_PLL_FREQ_REQ_ACK, 1))
		drm_err(&dev_priv->drm, "timeout waiting for FREQ change request ack\n");

	val &= ~BXT_DE_PLL_FREQ_REQ;
	intel_de_write(dev_priv, BXT_DE_PLL_ENABLE, val);

	dev_priv->display.cdclk.hw.vco = vco;
}

static u32 bxt_cdclk_cd2x_pipe(struct drm_i915_private *dev_priv, enum pipe pipe)
{
	if (DISPLAY_VER(dev_priv) >= 12) {
		if (pipe == INVALID_PIPE)
			return TGL_CDCLK_CD2X_PIPE_NONE;
		else
			return TGL_CDCLK_CD2X_PIPE(pipe);
	} else if (DISPLAY_VER(dev_priv) >= 11) {
		if (pipe == INVALID_PIPE)
			return ICL_CDCLK_CD2X_PIPE_NONE;
		else
			return ICL_CDCLK_CD2X_PIPE(pipe);
	} else {
		if (pipe == INVALID_PIPE)
			return BXT_CDCLK_CD2X_PIPE_NONE;
		else
			return BXT_CDCLK_CD2X_PIPE(pipe);
	}
}

static u32 bxt_cdclk_cd2x_div_sel(struct drm_i915_private *dev_priv,
				  int cdclk, int vco)
{
	/* cdclk = vco / 2 / div{1,1.5,2,4} */
	switch (DIV_ROUND_CLOSEST(vco, cdclk)) {
	default:
		drm_WARN_ON(&dev_priv->drm,
			    cdclk != dev_priv->display.cdclk.hw.bypass);
		drm_WARN_ON(&dev_priv->drm, vco != 0);
		fallthrough;
	case 2:
		return BXT_CDCLK_CD2X_DIV_SEL_1;
	case 3:
		return BXT_CDCLK_CD2X_DIV_SEL_1_5;
	case 4:
		return BXT_CDCLK_CD2X_DIV_SEL_2;
	case 8:
		return BXT_CDCLK_CD2X_DIV_SEL_4;
	}
}

static u32 cdclk_squash_waveform(struct drm_i915_private *dev_priv,
				 int cdclk)
{
	const struct intel_cdclk_vals *table = dev_priv->display.cdclk.table;
	int i;

	if (cdclk == dev_priv->display.cdclk.hw.bypass)
		return 0;

	for (i = 0; table[i].refclk; i++)
		if (table[i].refclk == dev_priv->display.cdclk.hw.ref &&
		    table[i].cdclk == cdclk)
			return table[i].waveform;

	drm_WARN(&dev_priv->drm, 1, "cdclk %d not valid for refclk %u\n",
		 cdclk, dev_priv->display.cdclk.hw.ref);

	return 0xffff;
}

static void icl_cdclk_pll_update(struct drm_i915_private *i915, int vco)
{
	if (i915->display.cdclk.hw.vco != 0 &&
	    i915->display.cdclk.hw.vco != vco)
		icl_cdclk_pll_disable(i915);

	if (i915->display.cdclk.hw.vco != vco)
		icl_cdclk_pll_enable(i915, vco);
}

static void bxt_cdclk_pll_update(struct drm_i915_private *i915, int vco)
{
	if (i915->display.cdclk.hw.vco != 0 &&
	    i915->display.cdclk.hw.vco != vco)
		bxt_de_pll_disable(i915);

	if (i915->display.cdclk.hw.vco != vco)
		bxt_de_pll_enable(i915, vco);
}

static void dg2_cdclk_squash_program(struct drm_i915_private *i915,
				     u16 waveform)
{
	u32 squash_ctl = 0;

	if (waveform)
		squash_ctl = CDCLK_SQUASH_ENABLE |
			     CDCLK_SQUASH_WINDOW_SIZE(0xf) | waveform;

	intel_de_write(i915, CDCLK_SQUASH_CTL, squash_ctl);
}

static bool cdclk_pll_is_unknown(unsigned int vco)
{
	/*
	 * Ensure driver does not take the crawl path for the
	 * case when the vco is set to ~0 in the
	 * sanitize path.
	 */
	return vco == ~0;
}

static int cdclk_squash_divider(u16 waveform)
{
	return hweight16(waveform ?: 0xffff);
}

static bool cdclk_compute_crawl_and_squash_midpoint(struct drm_i915_private *i915,
						    const struct intel_cdclk_config *old_cdclk_config,
						    const struct intel_cdclk_config *new_cdclk_config,
						    struct intel_cdclk_config *mid_cdclk_config)
{
	u16 old_waveform, new_waveform, mid_waveform;
	int size = 16;
	int div = 2;

	/* Return if PLL is in an unknown state, force a complete disable and re-enable. */
	if (cdclk_pll_is_unknown(old_cdclk_config->vco))
		return false;

	/* Return if both Squash and Crawl are not present */
	if (!HAS_CDCLK_CRAWL(i915) || !HAS_CDCLK_SQUASH(i915))
		return false;

	old_waveform = cdclk_squash_waveform(i915, old_cdclk_config->cdclk);
	new_waveform = cdclk_squash_waveform(i915, new_cdclk_config->cdclk);

	/* Return if Squash only or Crawl only is the desired action */
	if (old_cdclk_config->vco == 0 || new_cdclk_config->vco == 0 ||
	    old_cdclk_config->vco == new_cdclk_config->vco ||
	    old_waveform == new_waveform)
		return false;

	*mid_cdclk_config = *new_cdclk_config;

	/*
	 * Populate the mid_cdclk_config accordingly.
	 * - If moving to a higher cdclk, the desired action is squashing.
	 * The mid cdclk config should have the new (squash) waveform.
	 * - If moving to a lower cdclk, the desired action is crawling.
	 * The mid cdclk config should have the new vco.
	 */

	if (cdclk_squash_divider(new_waveform) > cdclk_squash_divider(old_waveform)) {
		mid_cdclk_config->vco = old_cdclk_config->vco;
		mid_waveform = new_waveform;
	} else {
		mid_cdclk_config->vco = new_cdclk_config->vco;
		mid_waveform = old_waveform;
	}

	mid_cdclk_config->cdclk = DIV_ROUND_CLOSEST(cdclk_squash_divider(mid_waveform) *
						    mid_cdclk_config->vco, size * div);

	/* make sure the mid clock came out sane */

	drm_WARN_ON(&i915->drm, mid_cdclk_config->cdclk <
		    min(old_cdclk_config->cdclk, new_cdclk_config->cdclk));
	drm_WARN_ON(&i915->drm, mid_cdclk_config->cdclk >
		    i915->display.cdclk.max_cdclk_freq);
	drm_WARN_ON(&i915->drm, cdclk_squash_waveform(i915, mid_cdclk_config->cdclk) !=
		    mid_waveform);

	return true;
}

static bool pll_enable_wa_needed(struct drm_i915_private *dev_priv)
{
	return ((IS_DG2(dev_priv) || IS_METEORLAKE(dev_priv)) &&
		dev_priv->display.cdclk.hw.vco > 0 &&
		HAS_CDCLK_SQUASH(dev_priv));
}

static void _bxt_set_cdclk(struct drm_i915_private *dev_priv,
			   const struct intel_cdclk_config *cdclk_config,
			   enum pipe pipe)
{
	int cdclk = cdclk_config->cdclk;
	int vco = cdclk_config->vco;
	u32 val;
	u16 waveform;
	int clock;

	if (HAS_CDCLK_CRAWL(dev_priv) && dev_priv->display.cdclk.hw.vco > 0 && vco > 0 &&
	    !cdclk_pll_is_unknown(dev_priv->display.cdclk.hw.vco)) {
		if (dev_priv->display.cdclk.hw.vco != vco)
			adlp_cdclk_pll_crawl(dev_priv, vco);
	} else if (DISPLAY_VER(dev_priv) >= 11) {
		/* wa_15010685871: dg2, mtl */
		if (pll_enable_wa_needed(dev_priv))
			dg2_cdclk_squash_program(dev_priv, 0);

		icl_cdclk_pll_update(dev_priv, vco);
	} else
		bxt_cdclk_pll_update(dev_priv, vco);

	waveform = cdclk_squash_waveform(dev_priv, cdclk);

	if (waveform)
		clock = vco / 2;
	else
		clock = cdclk;

	if (HAS_CDCLK_SQUASH(dev_priv))
		dg2_cdclk_squash_program(dev_priv, waveform);

	val = bxt_cdclk_cd2x_div_sel(dev_priv, clock, vco) |
		bxt_cdclk_cd2x_pipe(dev_priv, pipe) |
		skl_cdclk_decimal(cdclk);

	/*
	 * Disable SSA Precharge when CD clock frequency < 500 MHz,
	 * enable otherwise.
	 */
	if ((IS_GEMINILAKE(dev_priv) || IS_BROXTON(dev_priv)) &&
	    cdclk >= 500000)
		val |= BXT_CDCLK_SSA_PRECHARGE_ENABLE;
	intel_de_write(dev_priv, CDCLK_CTL, val);

	if (pipe != INVALID_PIPE)
		intel_crtc_wait_for_next_vblank(intel_crtc_for_pipe(dev_priv, pipe));
}

static void bxt_set_cdclk(struct drm_i915_private *dev_priv,
			  const struct intel_cdclk_config *cdclk_config,
			  enum pipe pipe)
{
	struct intel_cdclk_config mid_cdclk_config;
	int cdclk = cdclk_config->cdclk;
	int ret = 0;

	/*
	 * Inform power controller of upcoming frequency change.
	 * Display versions 14 and beyond do not follow the PUnit
	 * mailbox communication, skip
	 * this step.
	 */
	if (DISPLAY_VER(dev_priv) >= 14)
		/* NOOP */;
	else if (DISPLAY_VER(dev_priv) >= 11)
		ret = skl_pcode_request(&dev_priv->uncore, SKL_PCODE_CDCLK_CONTROL,
					SKL_CDCLK_PREPARE_FOR_CHANGE,
					SKL_CDCLK_READY_FOR_CHANGE,
					SKL_CDCLK_READY_FOR_CHANGE, 3);
	else
		/*
		 * BSpec requires us to wait up to 150usec, but that leads to
		 * timeouts; the 2ms used here is based on experiment.
		 */
		ret = snb_pcode_write_timeout(&dev_priv->uncore,
					      HSW_PCODE_DE_WRITE_FREQ_REQ,
					      0x80000000, 150, 2);

	if (ret) {
		drm_err(&dev_priv->drm,
			"Failed to inform PCU about cdclk change (err %d, freq %d)\n",
			ret, cdclk);
		return;
	}

	if (cdclk_compute_crawl_and_squash_midpoint(dev_priv, &dev_priv->display.cdclk.hw,
						    cdclk_config, &mid_cdclk_config)) {
		_bxt_set_cdclk(dev_priv, &mid_cdclk_config, pipe);
		_bxt_set_cdclk(dev_priv, cdclk_config, pipe);
	} else {
		_bxt_set_cdclk(dev_priv, cdclk_config, pipe);
	}

	if (DISPLAY_VER(dev_priv) >= 14)
		/*
		 * NOOP - No Pcode communication needed for
		 * Display versions 14 and beyond
		 */;
	else if (DISPLAY_VER(dev_priv) >= 11)
		ret = snb_pcode_write(&dev_priv->uncore, SKL_PCODE_CDCLK_CONTROL,
				      cdclk_config->voltage_level);
	else
		/*
		 * The timeout isn't specified, the 2ms used here is based on
		 * experiment.
		 * FIXME: Waiting for the request completion could be delayed
		 * until the next PCODE request based on BSpec.
		 */
		ret = snb_pcode_write_timeout(&dev_priv->uncore,
					      HSW_PCODE_DE_WRITE_FREQ_REQ,
					      cdclk_config->voltage_level,
					      150, 2);

	if (ret) {
		drm_err(&dev_priv->drm,
			"PCode CDCLK freq set failed, (err %d, freq %d)\n",
			ret, cdclk);
		return;
	}

	intel_update_cdclk(dev_priv);

	if (DISPLAY_VER(dev_priv) >= 11)
		/*
		 * Can't read out the voltage level :(
		 * Let's just assume everything is as expected.
		 */
		dev_priv->display.cdclk.hw.voltage_level = cdclk_config->voltage_level;
}

static void bxt_sanitize_cdclk(struct drm_i915_private *dev_priv)
{
	u32 cdctl, expected;
	int cdclk, clock, vco;

	intel_update_cdclk(dev_priv);
	intel_cdclk_dump_config(dev_priv, &dev_priv->display.cdclk.hw, "Current CDCLK");

	if (dev_priv->display.cdclk.hw.vco == 0 ||
	    dev_priv->display.cdclk.hw.cdclk == dev_priv->display.cdclk.hw.bypass)
		goto sanitize;

	/* DPLL okay; verify the cdclock
	 *
	 * Some BIOS versions leave an incorrect decimal frequency value and
	 * set reserved MBZ bits in CDCLK_CTL at least during exiting from S4,
	 * so sanitize this register.
	 */
	cdctl = intel_de_read(dev_priv, CDCLK_CTL);
	/*
	 * Let's ignore the pipe field, since BIOS could have configured the
	 * dividers both synching to an active pipe, or asynchronously
	 * (PIPE_NONE).
	 */
	cdctl &= ~bxt_cdclk_cd2x_pipe(dev_priv, INVALID_PIPE);

	/* Make sure this is a legal cdclk value for the platform */
	cdclk = bxt_calc_cdclk(dev_priv, dev_priv->display.cdclk.hw.cdclk);
	if (cdclk != dev_priv->display.cdclk.hw.cdclk)
		goto sanitize;

	/* Make sure the VCO is correct for the cdclk */
	vco = bxt_calc_cdclk_pll_vco(dev_priv, cdclk);
	if (vco != dev_priv->display.cdclk.hw.vco)
		goto sanitize;

	expected = skl_cdclk_decimal(cdclk);

	/* Figure out what CD2X divider we should be using for this cdclk */
	if (HAS_CDCLK_SQUASH(dev_priv))
		clock = dev_priv->display.cdclk.hw.vco / 2;
	else
		clock = dev_priv->display.cdclk.hw.cdclk;

	expected |= bxt_cdclk_cd2x_div_sel(dev_priv, clock,
					   dev_priv->display.cdclk.hw.vco);

	/*
	 * Disable SSA Precharge when CD clock frequency < 500 MHz,
	 * enable otherwise.
	 */
	if ((IS_GEMINILAKE(dev_priv) || IS_BROXTON(dev_priv)) &&
	    dev_priv->display.cdclk.hw.cdclk >= 500000)
		expected |= BXT_CDCLK_SSA_PRECHARGE_ENABLE;

	if (cdctl == expected)
		/* All well; nothing to sanitize */
		return;

sanitize:
	drm_dbg_kms(&dev_priv->drm, "Sanitizing cdclk programmed by pre-os\n");

	/* force cdclk programming */
	dev_priv->display.cdclk.hw.cdclk = 0;

	/* force full PLL disable + enable */
	dev_priv->display.cdclk.hw.vco = -1;
}

static void bxt_cdclk_init_hw(struct drm_i915_private *dev_priv)
{
	struct intel_cdclk_config cdclk_config;

	bxt_sanitize_cdclk(dev_priv);

	if (dev_priv->display.cdclk.hw.cdclk != 0 &&
	    dev_priv->display.cdclk.hw.vco != 0)
		return;

	cdclk_config = dev_priv->display.cdclk.hw;

	/*
	 * FIXME:
	 * - The initial CDCLK needs to be read from VBT.
	 *   Need to make this change after VBT has changes for BXT.
	 */
	cdclk_config.cdclk = bxt_calc_cdclk(dev_priv, 0);
	cdclk_config.vco = bxt_calc_cdclk_pll_vco(dev_priv, cdclk_config.cdclk);
	cdclk_config.voltage_level =
		intel_cdclk_calc_voltage_level(dev_priv, cdclk_config.cdclk);

	bxt_set_cdclk(dev_priv, &cdclk_config, INVALID_PIPE);
}

static void bxt_cdclk_uninit_hw(struct drm_i915_private *dev_priv)
{
	struct intel_cdclk_config cdclk_config = dev_priv->display.cdclk.hw;

	cdclk_config.cdclk = cdclk_config.bypass;
	cdclk_config.vco = 0;
	cdclk_config.voltage_level =
		intel_cdclk_calc_voltage_level(dev_priv, cdclk_config.cdclk);

	bxt_set_cdclk(dev_priv, &cdclk_config, INVALID_PIPE);
}

/**
 * intel_cdclk_init_hw - Initialize CDCLK hardware
 * @i915: i915 device
 *
 * Initialize CDCLK. This consists mainly of initializing dev_priv->display.cdclk.hw and
 * sanitizing the state of the hardware if needed. This is generally done only
 * during the display core initialization sequence, after which the DMC will
 * take care of turning CDCLK off/on as needed.
 */
void intel_cdclk_init_hw(struct drm_i915_private *i915)
{
	if (DISPLAY_VER(i915) >= 10 || IS_BROXTON(i915))
		bxt_cdclk_init_hw(i915);
	else if (DISPLAY_VER(i915) == 9)
		skl_cdclk_init_hw(i915);
}

/**
 * intel_cdclk_uninit_hw - Uninitialize CDCLK hardware
 * @i915: i915 device
 *
 * Uninitialize CDCLK. This is done only during the display core
 * uninitialization sequence.
 */
void intel_cdclk_uninit_hw(struct drm_i915_private *i915)
{
	if (DISPLAY_VER(i915) >= 10 || IS_BROXTON(i915))
		bxt_cdclk_uninit_hw(i915);
	else if (DISPLAY_VER(i915) == 9)
		skl_cdclk_uninit_hw(i915);
}

static bool intel_cdclk_can_crawl_and_squash(struct drm_i915_private *i915,
					     const struct intel_cdclk_config *a,
					     const struct intel_cdclk_config *b)
{
	u16 old_waveform;
	u16 new_waveform;

	drm_WARN_ON(&i915->drm, cdclk_pll_is_unknown(a->vco));

	if (a->vco == 0 || b->vco == 0)
		return false;

	if (!HAS_CDCLK_CRAWL(i915) || !HAS_CDCLK_SQUASH(i915))
		return false;

	old_waveform = cdclk_squash_waveform(i915, a->cdclk);
	new_waveform = cdclk_squash_waveform(i915, b->cdclk);

	return a->vco != b->vco &&
	       old_waveform != new_waveform;
}

static bool intel_cdclk_can_crawl(struct drm_i915_private *dev_priv,
				  const struct intel_cdclk_config *a,
				  const struct intel_cdclk_config *b)
{
	int a_div, b_div;

	if (!HAS_CDCLK_CRAWL(dev_priv))
		return false;

	/*
	 * The vco and cd2x divider will change independently
	 * from each, so we disallow cd2x change when crawling.
	 */
	a_div = DIV_ROUND_CLOSEST(a->vco, a->cdclk);
	b_div = DIV_ROUND_CLOSEST(b->vco, b->cdclk);

	return a->vco != 0 && b->vco != 0 &&
		a->vco != b->vco &&
		a_div == b_div &&
		a->ref == b->ref;
}

static bool intel_cdclk_can_squash(struct drm_i915_private *dev_priv,
				   const struct intel_cdclk_config *a,
				   const struct intel_cdclk_config *b)
{
	/*
	 * FIXME should store a bit more state in intel_cdclk_config
	 * to differentiate squasher vs. cd2x divider properly. For
	 * the moment all platforms with squasher use a fixed cd2x
	 * divider.
	 */
	if (!HAS_CDCLK_SQUASH(dev_priv))
		return false;

	return a->cdclk != b->cdclk &&
		a->vco != 0 &&
		a->vco == b->vco &&
		a->ref == b->ref;
}

/**
 * intel_cdclk_needs_modeset - Determine if changong between the CDCLK
 *                             configurations requires a modeset on all pipes
 * @a: first CDCLK configuration
 * @b: second CDCLK configuration
 *
 * Returns:
 * True if changing between the two CDCLK configurations
 * requires all pipes to be off, false if not.
 */
bool intel_cdclk_needs_modeset(const struct intel_cdclk_config *a,
			       const struct intel_cdclk_config *b)
{
	return a->cdclk != b->cdclk ||
		a->vco != b->vco ||
		a->ref != b->ref;
}

/**
 * intel_cdclk_can_cd2x_update - Determine if changing between the two CDCLK
 *                               configurations requires only a cd2x divider update
 * @dev_priv: i915 device
 * @a: first CDCLK configuration
 * @b: second CDCLK configuration
 *
 * Returns:
 * True if changing between the two CDCLK configurations
 * can be done with just a cd2x divider update, false if not.
 */
static bool intel_cdclk_can_cd2x_update(struct drm_i915_private *dev_priv,
					const struct intel_cdclk_config *a,
					const struct intel_cdclk_config *b)
{
	/* Older hw doesn't have the capability */
	if (DISPLAY_VER(dev_priv) < 10 && !IS_BROXTON(dev_priv))
		return false;

	/*
	 * FIXME should store a bit more state in intel_cdclk_config
	 * to differentiate squasher vs. cd2x divider properly. For
	 * the moment all platforms with squasher use a fixed cd2x
	 * divider.
	 */
	if (HAS_CDCLK_SQUASH(dev_priv))
		return false;

	return a->cdclk != b->cdclk &&
		a->vco != 0 &&
		a->vco == b->vco &&
		a->ref == b->ref;
}

/**
 * intel_cdclk_changed - Determine if two CDCLK configurations are different
 * @a: first CDCLK configuration
 * @b: second CDCLK configuration
 *
 * Returns:
 * True if the CDCLK configurations don't match, false if they do.
 */
static bool intel_cdclk_changed(const struct intel_cdclk_config *a,
				const struct intel_cdclk_config *b)
{
	return intel_cdclk_needs_modeset(a, b) ||
		a->voltage_level != b->voltage_level;
}

void intel_cdclk_dump_config(struct drm_i915_private *i915,
			     const struct intel_cdclk_config *cdclk_config,
			     const char *context)
{
	drm_dbg_kms(&i915->drm, "%s %d kHz, VCO %d kHz, ref %d kHz, bypass %d kHz, voltage level %d\n",
		    context, cdclk_config->cdclk, cdclk_config->vco,
		    cdclk_config->ref, cdclk_config->bypass,
		    cdclk_config->voltage_level);
}

/**
 * intel_set_cdclk - Push the CDCLK configuration to the hardware
 * @dev_priv: i915 device
 * @cdclk_config: new CDCLK configuration
 * @pipe: pipe with which to synchronize the update
 *
 * Program the hardware based on the passed in CDCLK state,
 * if necessary.
 */
static void intel_set_cdclk(struct drm_i915_private *dev_priv,
			    const struct intel_cdclk_config *cdclk_config,
			    enum pipe pipe)
{
	struct intel_encoder *encoder;

	if (!intel_cdclk_changed(&dev_priv->display.cdclk.hw, cdclk_config))
		return;

	if (drm_WARN_ON_ONCE(&dev_priv->drm, !dev_priv->display.funcs.cdclk->set_cdclk))
		return;

	intel_cdclk_dump_config(dev_priv, cdclk_config, "Changing CDCLK to");

	for_each_intel_encoder_with_psr(&dev_priv->drm, encoder) {
		struct intel_dp *intel_dp = enc_to_intel_dp(encoder);

		intel_psr_pause(intel_dp);
	}

	intel_audio_cdclk_change_pre(dev_priv);

	/*
	 * Lock aux/gmbus while we change cdclk in case those
	 * functions use cdclk. Not all platforms/ports do,
	 * but we'll lock them all for simplicity.
	 */
	mutex_lock(&dev_priv->display.gmbus.mutex);
	for_each_intel_dp(&dev_priv->drm, encoder) {
		struct intel_dp *intel_dp = enc_to_intel_dp(encoder);

		mutex_lock_nest_lock(&intel_dp->aux.hw_mutex,
				     &dev_priv->display.gmbus.mutex);
	}

	intel_cdclk_set_cdclk(dev_priv, cdclk_config, pipe);

	for_each_intel_dp(&dev_priv->drm, encoder) {
		struct intel_dp *intel_dp = enc_to_intel_dp(encoder);

		mutex_unlock(&intel_dp->aux.hw_mutex);
	}
	mutex_unlock(&dev_priv->display.gmbus.mutex);

	for_each_intel_encoder_with_psr(&dev_priv->drm, encoder) {
		struct intel_dp *intel_dp = enc_to_intel_dp(encoder);

		intel_psr_resume(intel_dp);
	}

	intel_audio_cdclk_change_post(dev_priv);

	if (drm_WARN(&dev_priv->drm,
		     intel_cdclk_changed(&dev_priv->display.cdclk.hw, cdclk_config),
		     "cdclk state doesn't match!\n")) {
		intel_cdclk_dump_config(dev_priv, &dev_priv->display.cdclk.hw, "[hw state]");
		intel_cdclk_dump_config(dev_priv, cdclk_config, "[sw state]");
	}
}

/**
 * intel_set_cdclk_pre_plane_update - Push the CDCLK state to the hardware
 * @state: intel atomic state
 *
 * Program the hardware before updating the HW plane state based on the
 * new CDCLK state, if necessary.
 */
void
intel_set_cdclk_pre_plane_update(struct intel_atomic_state *state)
{
	struct drm_i915_private *dev_priv = to_i915(state->base.dev);
	const struct intel_cdclk_state *old_cdclk_state =
		intel_atomic_get_old_cdclk_state(state);
	const struct intel_cdclk_state *new_cdclk_state =
		intel_atomic_get_new_cdclk_state(state);
	enum pipe pipe = new_cdclk_state->pipe;

	if (!intel_cdclk_changed(&old_cdclk_state->actual,
				 &new_cdclk_state->actual))
		return;

	if (pipe == INVALID_PIPE ||
	    old_cdclk_state->actual.cdclk <= new_cdclk_state->actual.cdclk) {
		drm_WARN_ON(&dev_priv->drm, !new_cdclk_state->base.changed);

		intel_set_cdclk(dev_priv, &new_cdclk_state->actual, pipe);
	}
}

/**
 * intel_set_cdclk_post_plane_update - Push the CDCLK state to the hardware
 * @state: intel atomic state
 *
 * Program the hardware after updating the HW plane state based on the
 * new CDCLK state, if necessary.
 */
void
intel_set_cdclk_post_plane_update(struct intel_atomic_state *state)
{
	struct drm_i915_private *dev_priv = to_i915(state->base.dev);
	const struct intel_cdclk_state *old_cdclk_state =
		intel_atomic_get_old_cdclk_state(state);
	const struct intel_cdclk_state *new_cdclk_state =
		intel_atomic_get_new_cdclk_state(state);
	enum pipe pipe = new_cdclk_state->pipe;

	if (!intel_cdclk_changed(&old_cdclk_state->actual,
				 &new_cdclk_state->actual))
		return;

	if (pipe != INVALID_PIPE &&
	    old_cdclk_state->actual.cdclk > new_cdclk_state->actual.cdclk) {
		drm_WARN_ON(&dev_priv->drm, !new_cdclk_state->base.changed);

		intel_set_cdclk(dev_priv, &new_cdclk_state->actual, pipe);
	}
}

static int intel_pixel_rate_to_cdclk(const struct intel_crtc_state *crtc_state)
{
	struct drm_i915_private *dev_priv = to_i915(crtc_state->uapi.crtc->dev);
	int pixel_rate = crtc_state->pixel_rate;

	if (DISPLAY_VER(dev_priv) >= 10)
		return DIV_ROUND_UP(pixel_rate, 2);
	else if (DISPLAY_VER(dev_priv) == 9 ||
		 IS_BROADWELL(dev_priv) || IS_HASWELL(dev_priv))
		return pixel_rate;
	else if (IS_CHERRYVIEW(dev_priv))
		return DIV_ROUND_UP(pixel_rate * 100, 95);
	else if (crtc_state->double_wide)
		return DIV_ROUND_UP(pixel_rate * 100, 90 * 2);
	else
		return DIV_ROUND_UP(pixel_rate * 100, 90);
}

static int intel_planes_min_cdclk(const struct intel_crtc_state *crtc_state)
{
	struct intel_crtc *crtc = to_intel_crtc(crtc_state->uapi.crtc);
	struct drm_i915_private *dev_priv = to_i915(crtc->base.dev);
	struct intel_plane *plane;
	int min_cdclk = 0;

	for_each_intel_plane_on_crtc(&dev_priv->drm, crtc, plane)
		min_cdclk = max(crtc_state->min_cdclk[plane->id], min_cdclk);

	return min_cdclk;
}

int intel_crtc_compute_min_cdclk(const struct intel_crtc_state *crtc_state)
{
	struct drm_i915_private *dev_priv =
		to_i915(crtc_state->uapi.crtc->dev);
	int min_cdclk;

	if (!crtc_state->hw.enable)
		return 0;

	min_cdclk = intel_pixel_rate_to_cdclk(crtc_state);

	/* pixel rate mustn't exceed 95% of cdclk with IPS on BDW */
	if (IS_BROADWELL(dev_priv) && hsw_crtc_state_ips_capable(crtc_state))
		min_cdclk = DIV_ROUND_UP(min_cdclk * 100, 95);

	/* BSpec says "Do not use DisplayPort with CDCLK less than 432 MHz,
	 * audio enabled, port width x4, and link rate HBR2 (5.4 GHz), or else
	 * there may be audio corruption or screen corruption." This cdclk
	 * restriction for GLK is 316.8 MHz.
	 */
	if (intel_crtc_has_dp_encoder(crtc_state) &&
	    crtc_state->has_audio &&
	    crtc_state->port_clock >= 540000 &&
	    crtc_state->lane_count == 4) {
		if (DISPLAY_VER(dev_priv) == 10) {
			/* Display WA #1145: glk */
			min_cdclk = max(316800, min_cdclk);
		} else if (DISPLAY_VER(dev_priv) == 9 || IS_BROADWELL(dev_priv)) {
			/* Display WA #1144: skl,bxt */
			min_cdclk = max(432000, min_cdclk);
		}
	}

	/*
	 * According to BSpec, "The CD clock frequency must be at least twice
	 * the frequency of the Azalia BCLK." and BCLK is 96 MHz by default.
	 */
	if (crtc_state->has_audio && DISPLAY_VER(dev_priv) >= 9)
		min_cdclk = max(2 * 96000, min_cdclk);

	/*
	 * "For DP audio configuration, cdclk frequency shall be set to
	 *  meet the following requirements:
	 *  DP Link Frequency(MHz) | Cdclk frequency(MHz)
	 *  270                    | 320 or higher
	 *  162                    | 200 or higher"
	 */
	if ((IS_VALLEYVIEW(dev_priv) || IS_CHERRYVIEW(dev_priv)) &&
	    intel_crtc_has_dp_encoder(crtc_state) && crtc_state->has_audio)
		min_cdclk = max(crtc_state->port_clock, min_cdclk);

	/*
	 * On Valleyview some DSI panels lose (v|h)sync when the clock is lower
	 * than 320000KHz.
	 */
	if (intel_crtc_has_type(crtc_state, INTEL_OUTPUT_DSI) &&
	    IS_VALLEYVIEW(dev_priv))
		min_cdclk = max(320000, min_cdclk);

	/*
	 * On Geminilake once the CDCLK gets as low as 79200
	 * picture gets unstable, despite that values are
	 * correct for DSI PLL and DE PLL.
	 */
	if (intel_crtc_has_type(crtc_state, INTEL_OUTPUT_DSI) &&
	    IS_GEMINILAKE(dev_priv))
		min_cdclk = max(158400, min_cdclk);

	/* Account for additional needs from the planes */
	min_cdclk = max(intel_planes_min_cdclk(crtc_state), min_cdclk);

	/*
	 * When we decide to use only one VDSC engine, since
	 * each VDSC operates with 1 ppc throughput, pixel clock
	 * cannot be higher than the VDSC clock (cdclk)
	 */
	if (crtc_state->dsc.compression_enable && !crtc_state->dsc.dsc_split)
		min_cdclk = max(min_cdclk, (int)crtc_state->pixel_rate);

	/*
	 * HACK. Currently for TGL/DG2 platforms we calculate
	 * min_cdclk initially based on pixel_rate divided
	 * by 2, accounting for also plane requirements,
	 * however in some cases the lowest possible CDCLK
	 * doesn't work and causing the underruns.
	 * Explicitly stating here that this seems to be currently
	 * rather a Hack, than final solution.
	 */
	if (IS_TIGERLAKE(dev_priv) || IS_DG2(dev_priv)) {
		/*
		 * Clamp to max_cdclk_freq in case pixel rate is higher,
		 * in order not to break an 8K, but still leave W/A at place.
		 */
		min_cdclk = max_t(int, min_cdclk,
				  min_t(int, crtc_state->pixel_rate,
					dev_priv->display.cdclk.max_cdclk_freq));
	}

	return min_cdclk;
}

static int intel_compute_min_cdclk(struct intel_cdclk_state *cdclk_state)
{
	struct intel_atomic_state *state = cdclk_state->base.state;
	struct drm_i915_private *dev_priv = to_i915(state->base.dev);
	const struct intel_bw_state *bw_state;
	struct intel_crtc *crtc;
	struct intel_crtc_state *crtc_state;
	int min_cdclk, i;
	enum pipe pipe;

	for_each_new_intel_crtc_in_state(state, crtc, crtc_state, i) {
		int ret;

		min_cdclk = intel_crtc_compute_min_cdclk(crtc_state);
		if (min_cdclk < 0)
			return min_cdclk;

		if (cdclk_state->min_cdclk[crtc->pipe] == min_cdclk)
			continue;

		cdclk_state->min_cdclk[crtc->pipe] = min_cdclk;

		ret = intel_atomic_lock_global_state(&cdclk_state->base);
		if (ret)
			return ret;
	}

	bw_state = intel_atomic_get_new_bw_state(state);
	if (bw_state) {
		min_cdclk = intel_bw_min_cdclk(dev_priv, bw_state);

		if (cdclk_state->bw_min_cdclk != min_cdclk) {
			int ret;

			cdclk_state->bw_min_cdclk = min_cdclk;

			ret = intel_atomic_lock_global_state(&cdclk_state->base);
			if (ret)
				return ret;
		}
	}

	min_cdclk = max(cdclk_state->force_min_cdclk,
			cdclk_state->bw_min_cdclk);
	for_each_pipe(dev_priv, pipe)
		min_cdclk = max(cdclk_state->min_cdclk[pipe], min_cdclk);

	if (min_cdclk > dev_priv->display.cdclk.max_cdclk_freq) {
		drm_dbg_kms(&dev_priv->drm,
			    "required cdclk (%d kHz) exceeds max (%d kHz)\n",
			    min_cdclk, dev_priv->display.cdclk.max_cdclk_freq);
		return -EINVAL;
	}

	return min_cdclk;
}

/*
 * Account for port clock min voltage level requirements.
 * This only really does something on DISPLA_VER >= 11 but can be
 * called on earlier platforms as well.
 *
 * Note that this functions assumes that 0 is
 * the lowest voltage value, and higher values
 * correspond to increasingly higher voltages.
 *
 * Should that relationship no longer hold on
 * future platforms this code will need to be
 * adjusted.
 */
static int bxt_compute_min_voltage_level(struct intel_cdclk_state *cdclk_state)
{
	struct intel_atomic_state *state = cdclk_state->base.state;
	struct drm_i915_private *dev_priv = to_i915(state->base.dev);
	struct intel_crtc *crtc;
	struct intel_crtc_state *crtc_state;
	u8 min_voltage_level;
	int i;
	enum pipe pipe;

	for_each_new_intel_crtc_in_state(state, crtc, crtc_state, i) {
		int ret;

		if (crtc_state->hw.enable)
			min_voltage_level = crtc_state->min_voltage_level;
		else
			min_voltage_level = 0;

		if (cdclk_state->min_voltage_level[crtc->pipe] == min_voltage_level)
			continue;

		cdclk_state->min_voltage_level[crtc->pipe] = min_voltage_level;

		ret = intel_atomic_lock_global_state(&cdclk_state->base);
		if (ret)
			return ret;
	}

	min_voltage_level = 0;
	for_each_pipe(dev_priv, pipe)
		min_voltage_level = max(cdclk_state->min_voltage_level[pipe],
					min_voltage_level);

	return min_voltage_level;
}

static int vlv_modeset_calc_cdclk(struct intel_cdclk_state *cdclk_state)
{
	struct intel_atomic_state *state = cdclk_state->base.state;
	struct drm_i915_private *dev_priv = to_i915(state->base.dev);
	int min_cdclk, cdclk;

	min_cdclk = intel_compute_min_cdclk(cdclk_state);
	if (min_cdclk < 0)
		return min_cdclk;

	cdclk = vlv_calc_cdclk(dev_priv, min_cdclk);

	cdclk_state->logical.cdclk = cdclk;
	cdclk_state->logical.voltage_level =
		vlv_calc_voltage_level(dev_priv, cdclk);

	if (!cdclk_state->active_pipes) {
		cdclk = vlv_calc_cdclk(dev_priv, cdclk_state->force_min_cdclk);

		cdclk_state->actual.cdclk = cdclk;
		cdclk_state->actual.voltage_level =
			vlv_calc_voltage_level(dev_priv, cdclk);
	} else {
		cdclk_state->actual = cdclk_state->logical;
	}

	return 0;
}

static int bdw_modeset_calc_cdclk(struct intel_cdclk_state *cdclk_state)
{
	int min_cdclk, cdclk;

	min_cdclk = intel_compute_min_cdclk(cdclk_state);
	if (min_cdclk < 0)
		return min_cdclk;

	cdclk = bdw_calc_cdclk(min_cdclk);

	cdclk_state->logical.cdclk = cdclk;
	cdclk_state->logical.voltage_level =
		bdw_calc_voltage_level(cdclk);

	if (!cdclk_state->active_pipes) {
		cdclk = bdw_calc_cdclk(cdclk_state->force_min_cdclk);

		cdclk_state->actual.cdclk = cdclk;
		cdclk_state->actual.voltage_level =
			bdw_calc_voltage_level(cdclk);
	} else {
		cdclk_state->actual = cdclk_state->logical;
	}

	return 0;
}

static int skl_dpll0_vco(struct intel_cdclk_state *cdclk_state)
{
	struct intel_atomic_state *state = cdclk_state->base.state;
	struct drm_i915_private *dev_priv = to_i915(state->base.dev);
	struct intel_crtc *crtc;
	struct intel_crtc_state *crtc_state;
	int vco, i;

	vco = cdclk_state->logical.vco;
	if (!vco)
		vco = dev_priv->skl_preferred_vco_freq;

	for_each_new_intel_crtc_in_state(state, crtc, crtc_state, i) {
		if (!crtc_state->hw.enable)
			continue;

		if (!intel_crtc_has_type(crtc_state, INTEL_OUTPUT_EDP))
			continue;

		/*
		 * DPLL0 VCO may need to be adjusted to get the correct
		 * clock for eDP. This will affect cdclk as well.
		 */
		switch (crtc_state->port_clock / 2) {
		case 108000:
		case 216000:
			vco = 8640000;
			break;
		default:
			vco = 8100000;
			break;
		}
	}

	return vco;
}

static int skl_modeset_calc_cdclk(struct intel_cdclk_state *cdclk_state)
{
	int min_cdclk, cdclk, vco;

	min_cdclk = intel_compute_min_cdclk(cdclk_state);
	if (min_cdclk < 0)
		return min_cdclk;

	vco = skl_dpll0_vco(cdclk_state);

	cdclk = skl_calc_cdclk(min_cdclk, vco);

	cdclk_state->logical.vco = vco;
	cdclk_state->logical.cdclk = cdclk;
	cdclk_state->logical.voltage_level =
		skl_calc_voltage_level(cdclk);

	if (!cdclk_state->active_pipes) {
		cdclk = skl_calc_cdclk(cdclk_state->force_min_cdclk, vco);

		cdclk_state->actual.vco = vco;
		cdclk_state->actual.cdclk = cdclk;
		cdclk_state->actual.voltage_level =
			skl_calc_voltage_level(cdclk);
	} else {
		cdclk_state->actual = cdclk_state->logical;
	}

	return 0;
}

static int bxt_modeset_calc_cdclk(struct intel_cdclk_state *cdclk_state)
{
	struct intel_atomic_state *state = cdclk_state->base.state;
	struct drm_i915_private *dev_priv = to_i915(state->base.dev);
	int min_cdclk, min_voltage_level, cdclk, vco;

	min_cdclk = intel_compute_min_cdclk(cdclk_state);
	if (min_cdclk < 0)
		return min_cdclk;

	min_voltage_level = bxt_compute_min_voltage_level(cdclk_state);
	if (min_voltage_level < 0)
		return min_voltage_level;

	cdclk = bxt_calc_cdclk(dev_priv, min_cdclk);
	vco = bxt_calc_cdclk_pll_vco(dev_priv, cdclk);

	cdclk_state->logical.vco = vco;
	cdclk_state->logical.cdclk = cdclk;
	cdclk_state->logical.voltage_level =
		max_t(int, min_voltage_level,
		      intel_cdclk_calc_voltage_level(dev_priv, cdclk));

	if (!cdclk_state->active_pipes) {
		cdclk = bxt_calc_cdclk(dev_priv, cdclk_state->force_min_cdclk);
		vco = bxt_calc_cdclk_pll_vco(dev_priv, cdclk);

		cdclk_state->actual.vco = vco;
		cdclk_state->actual.cdclk = cdclk;
		cdclk_state->actual.voltage_level =
			intel_cdclk_calc_voltage_level(dev_priv, cdclk);
	} else {
		cdclk_state->actual = cdclk_state->logical;
	}

	return 0;
}

static int fixed_modeset_calc_cdclk(struct intel_cdclk_state *cdclk_state)
{
	int min_cdclk;

	/*
	 * We can't change the cdclk frequency, but we still want to
	 * check that the required minimum frequency doesn't exceed
	 * the actual cdclk frequency.
	 */
	min_cdclk = intel_compute_min_cdclk(cdclk_state);
	if (min_cdclk < 0)
		return min_cdclk;

	return 0;
}

static struct intel_global_state *intel_cdclk_duplicate_state(struct intel_global_obj *obj)
{
	struct intel_cdclk_state *cdclk_state;

	cdclk_state = kmemdup(obj->state, sizeof(*cdclk_state), GFP_KERNEL);
	if (!cdclk_state)
		return NULL;

	cdclk_state->pipe = INVALID_PIPE;

	return &cdclk_state->base;
}

static void intel_cdclk_destroy_state(struct intel_global_obj *obj,
				      struct intel_global_state *state)
{
	kfree(state);
}

static const struct intel_global_state_funcs intel_cdclk_funcs = {
	.atomic_duplicate_state = intel_cdclk_duplicate_state,
	.atomic_destroy_state = intel_cdclk_destroy_state,
};

struct intel_cdclk_state *
intel_atomic_get_cdclk_state(struct intel_atomic_state *state)
{
	struct drm_i915_private *dev_priv = to_i915(state->base.dev);
	struct intel_global_state *cdclk_state;

	cdclk_state = intel_atomic_get_global_obj_state(state, &dev_priv->display.cdclk.obj);
	if (IS_ERR(cdclk_state))
		return ERR_CAST(cdclk_state);

	return to_intel_cdclk_state(cdclk_state);
}

int intel_cdclk_atomic_check(struct intel_atomic_state *state,
			     bool *need_cdclk_calc)
{
	const struct intel_cdclk_state *old_cdclk_state;
	const struct intel_cdclk_state *new_cdclk_state;
	struct intel_plane_state *plane_state;
	struct intel_plane *plane;
	int ret;
	int i;

	/*
	 * active_planes bitmask has been updated, and potentially affected
	 * planes are part of the state. We can now compute the minimum cdclk
	 * for each plane.
	 */
	for_each_new_intel_plane_in_state(state, plane, plane_state, i) {
		ret = intel_plane_calc_min_cdclk(state, plane, need_cdclk_calc);
		if (ret)
			return ret;
	}

	ret = intel_bw_calc_min_cdclk(state, need_cdclk_calc);
	if (ret)
		return ret;

	old_cdclk_state = intel_atomic_get_old_cdclk_state(state);
	new_cdclk_state = intel_atomic_get_new_cdclk_state(state);

	if (new_cdclk_state &&
	    old_cdclk_state->force_min_cdclk != new_cdclk_state->force_min_cdclk)
		*need_cdclk_calc = true;

	return 0;
}

int intel_cdclk_init(struct drm_i915_private *dev_priv)
{
	struct intel_cdclk_state *cdclk_state;

	cdclk_state = kzalloc(sizeof(*cdclk_state), GFP_KERNEL);
	if (!cdclk_state)
		return -ENOMEM;

	intel_atomic_global_obj_init(dev_priv, &dev_priv->display.cdclk.obj,
				     &cdclk_state->base, &intel_cdclk_funcs);

	return 0;
}

int intel_modeset_calc_cdclk(struct intel_atomic_state *state)
{
	struct drm_i915_private *dev_priv = to_i915(state->base.dev);
	const struct intel_cdclk_state *old_cdclk_state;
	struct intel_cdclk_state *new_cdclk_state;
	enum pipe pipe = INVALID_PIPE;
	int ret;

	new_cdclk_state = intel_atomic_get_cdclk_state(state);
	if (IS_ERR(new_cdclk_state))
		return PTR_ERR(new_cdclk_state);

	old_cdclk_state = intel_atomic_get_old_cdclk_state(state);

	new_cdclk_state->active_pipes =
		intel_calc_active_pipes(state, old_cdclk_state->active_pipes);

	ret = intel_cdclk_modeset_calc_cdclk(dev_priv, new_cdclk_state);
	if (ret)
		return ret;

	if (intel_cdclk_changed(&old_cdclk_state->actual,
				&new_cdclk_state->actual)) {
		/*
		 * Also serialize commits across all crtcs
		 * if the actual hw needs to be poked.
		 */
		ret = intel_atomic_serialize_global_state(&new_cdclk_state->base);
		if (ret)
			return ret;
	} else if (old_cdclk_state->active_pipes != new_cdclk_state->active_pipes ||
		   old_cdclk_state->force_min_cdclk != new_cdclk_state->force_min_cdclk ||
		   intel_cdclk_changed(&old_cdclk_state->logical,
				       &new_cdclk_state->logical)) {
		ret = intel_atomic_lock_global_state(&new_cdclk_state->base);
		if (ret)
			return ret;
	} else {
		return 0;
	}

	if (is_power_of_2(new_cdclk_state->active_pipes) &&
	    intel_cdclk_can_cd2x_update(dev_priv,
					&old_cdclk_state->actual,
					&new_cdclk_state->actual)) {
		struct intel_crtc *crtc;
		struct intel_crtc_state *crtc_state;

		pipe = ilog2(new_cdclk_state->active_pipes);
		crtc = intel_crtc_for_pipe(dev_priv, pipe);

		crtc_state = intel_atomic_get_crtc_state(&state->base, crtc);
		if (IS_ERR(crtc_state))
			return PTR_ERR(crtc_state);

		if (intel_crtc_needs_modeset(crtc_state))
			pipe = INVALID_PIPE;
	}

	if (intel_cdclk_can_crawl_and_squash(dev_priv,
					     &old_cdclk_state->actual,
					     &new_cdclk_state->actual)) {
		drm_dbg_kms(&dev_priv->drm,
			    "Can change cdclk via crawling and squashing\n");
	} else if (intel_cdclk_can_squash(dev_priv,
					&old_cdclk_state->actual,
					&new_cdclk_state->actual)) {
		drm_dbg_kms(&dev_priv->drm,
			    "Can change cdclk via squashing\n");
	} else if (intel_cdclk_can_crawl(dev_priv,
					 &old_cdclk_state->actual,
					 &new_cdclk_state->actual)) {
		drm_dbg_kms(&dev_priv->drm,
			    "Can change cdclk via crawling\n");
	} else if (pipe != INVALID_PIPE) {
		new_cdclk_state->pipe = pipe;

		drm_dbg_kms(&dev_priv->drm,
			    "Can change cdclk cd2x divider with pipe %c active\n",
			    pipe_name(pipe));
	} else if (intel_cdclk_needs_modeset(&old_cdclk_state->actual,
					     &new_cdclk_state->actual)) {
		/* All pipes must be switched off while we change the cdclk. */
		ret = intel_modeset_all_pipes(state, "CDCLK change");
		if (ret)
			return ret;

		drm_dbg_kms(&dev_priv->drm,
			    "Modeset required for cdclk change\n");
	}

	drm_dbg_kms(&dev_priv->drm,
		    "New cdclk calculated to be logical %u kHz, actual %u kHz\n",
		    new_cdclk_state->logical.cdclk,
		    new_cdclk_state->actual.cdclk);
	drm_dbg_kms(&dev_priv->drm,
		    "New voltage level calculated to be logical %u, actual %u\n",
		    new_cdclk_state->logical.voltage_level,
		    new_cdclk_state->actual.voltage_level);

	return 0;
}

static int intel_compute_max_dotclk(struct drm_i915_private *dev_priv)
{
	int max_cdclk_freq = dev_priv->display.cdclk.max_cdclk_freq;

	if (DISPLAY_VER(dev_priv) >= 10)
		return 2 * max_cdclk_freq;
	else if (DISPLAY_VER(dev_priv) == 9 ||
		 IS_BROADWELL(dev_priv) || IS_HASWELL(dev_priv))
		return max_cdclk_freq;
	else if (IS_CHERRYVIEW(dev_priv))
		return max_cdclk_freq*95/100;
	else if (DISPLAY_VER(dev_priv) < 4)
		return 2*max_cdclk_freq*90/100;
	else
		return max_cdclk_freq*90/100;
}

/**
 * intel_update_max_cdclk - Determine the maximum support CDCLK frequency
 * @dev_priv: i915 device
 *
 * Determine the maximum CDCLK frequency the platform supports, and also
 * derive the maximum dot clock frequency the maximum CDCLK frequency
 * allows.
 */
void intel_update_max_cdclk(struct drm_i915_private *dev_priv)
{
	if (IS_JSL_EHL(dev_priv)) {
		if (dev_priv->display.cdclk.hw.ref == 24000)
			dev_priv->display.cdclk.max_cdclk_freq = 552000;
		else
			dev_priv->display.cdclk.max_cdclk_freq = 556800;
	} else if (DISPLAY_VER(dev_priv) >= 11) {
		if (dev_priv->display.cdclk.hw.ref == 24000)
			dev_priv->display.cdclk.max_cdclk_freq = 648000;
		else
			dev_priv->display.cdclk.max_cdclk_freq = 652800;
	} else if (IS_GEMINILAKE(dev_priv)) {
		dev_priv->display.cdclk.max_cdclk_freq = 316800;
	} else if (IS_BROXTON(dev_priv)) {
		dev_priv->display.cdclk.max_cdclk_freq = 624000;
	} else if (DISPLAY_VER(dev_priv) == 9) {
		u32 limit = intel_de_read(dev_priv, SKL_DFSM) & SKL_DFSM_CDCLK_LIMIT_MASK;
		int max_cdclk, vco;

		vco = dev_priv->skl_preferred_vco_freq;
		drm_WARN_ON(&dev_priv->drm, vco != 8100000 && vco != 8640000);

		/*
		 * Use the lower (vco 8640) cdclk values as a
		 * first guess. skl_calc_cdclk() will correct it
		 * if the preferred vco is 8100 instead.
		 */
		if (limit == SKL_DFSM_CDCLK_LIMIT_675)
			max_cdclk = 617143;
		else if (limit == SKL_DFSM_CDCLK_LIMIT_540)
			max_cdclk = 540000;
		else if (limit == SKL_DFSM_CDCLK_LIMIT_450)
			max_cdclk = 432000;
		else
			max_cdclk = 308571;

		dev_priv->display.cdclk.max_cdclk_freq = skl_calc_cdclk(max_cdclk, vco);
	} else if (IS_BROADWELL(dev_priv))  {
		/*
		 * FIXME with extra cooling we can allow
		 * 540 MHz for ULX and 675 Mhz for ULT.
		 * How can we know if extra cooling is
		 * available? PCI ID, VTB, something else?
		 */
		if (intel_de_read(dev_priv, FUSE_STRAP) & HSW_CDCLK_LIMIT)
			dev_priv->display.cdclk.max_cdclk_freq = 450000;
		else if (IS_BDW_ULX(dev_priv))
			dev_priv->display.cdclk.max_cdclk_freq = 450000;
		else if (IS_BDW_ULT(dev_priv))
			dev_priv->display.cdclk.max_cdclk_freq = 540000;
		else
			dev_priv->display.cdclk.max_cdclk_freq = 675000;
	} else if (IS_CHERRYVIEW(dev_priv)) {
		dev_priv->display.cdclk.max_cdclk_freq = 320000;
	} else if (IS_VALLEYVIEW(dev_priv)) {
		dev_priv->display.cdclk.max_cdclk_freq = 400000;
	} else {
		/* otherwise assume cdclk is fixed */
		dev_priv->display.cdclk.max_cdclk_freq = dev_priv->display.cdclk.hw.cdclk;
	}

	dev_priv->max_dotclk_freq = intel_compute_max_dotclk(dev_priv);

	drm_dbg(&dev_priv->drm, "Max CD clock rate: %d kHz\n",
		dev_priv->display.cdclk.max_cdclk_freq);

	drm_dbg(&dev_priv->drm, "Max dotclock rate: %d kHz\n",
		dev_priv->max_dotclk_freq);
}

/**
 * intel_update_cdclk - Determine the current CDCLK frequency
 * @dev_priv: i915 device
 *
 * Determine the current CDCLK frequency.
 */
void intel_update_cdclk(struct drm_i915_private *dev_priv)
{
	intel_cdclk_get_cdclk(dev_priv, &dev_priv->display.cdclk.hw);

	/*
	 * 9:0 CMBUS [sic] CDCLK frequency (cdfreq):
	 * Programmng [sic] note: bit[9:2] should be programmed to the number
	 * of cdclk that generates 4MHz reference clock freq which is used to
	 * generate GMBus clock. This will vary with the cdclk freq.
	 */
	if (IS_VALLEYVIEW(dev_priv) || IS_CHERRYVIEW(dev_priv))
		intel_de_write(dev_priv, GMBUSFREQ_VLV,
			       DIV_ROUND_UP(dev_priv->display.cdclk.hw.cdclk, 1000));
}

static int dg1_rawclk(struct drm_i915_private *dev_priv)
{
	/*
	 * DG1 always uses a 38.4 MHz rawclk.  The bspec tells us
	 * "Program Numerator=2, Denominator=4, Divider=37 decimal."
	 */
	intel_de_write(dev_priv, PCH_RAWCLK_FREQ,
		       CNP_RAWCLK_DEN(4) | CNP_RAWCLK_DIV(37) | ICP_RAWCLK_NUM(2));

	return 38400;
}

static int cnp_rawclk(struct drm_i915_private *dev_priv)
{
	u32 rawclk;
	int divider, fraction;

	if (intel_de_read(dev_priv, SFUSE_STRAP) & SFUSE_STRAP_RAW_FREQUENCY) {
		/* 24 MHz */
		divider = 24000;
		fraction = 0;
	} else {
		/* 19.2 MHz */
		divider = 19000;
		fraction = 200;
	}

	rawclk = CNP_RAWCLK_DIV(divider / 1000);
	if (fraction) {
		int numerator = 1;

		rawclk |= CNP_RAWCLK_DEN(DIV_ROUND_CLOSEST(numerator * 1000,
							   fraction) - 1);
		if (INTEL_PCH_TYPE(dev_priv) >= PCH_ICP)
			rawclk |= ICP_RAWCLK_NUM(numerator);
	}

	intel_de_write(dev_priv, PCH_RAWCLK_FREQ, rawclk);
	return divider + fraction;
}

static int pch_rawclk(struct drm_i915_private *dev_priv)
{
	return (intel_de_read(dev_priv, PCH_RAWCLK_FREQ) & RAWCLK_FREQ_MASK) * 1000;
}

static int vlv_hrawclk(struct drm_i915_private *dev_priv)
{
	/* RAWCLK_FREQ_VLV register updated from power well code */
	return vlv_get_cck_clock_hpll(dev_priv, "hrawclk",
				      CCK_DISPLAY_REF_CLOCK_CONTROL);
}

static int i9xx_hrawclk(struct drm_i915_private *dev_priv)
{
	u32 clkcfg;

	/*
	 * hrawclock is 1/4 the FSB frequency
	 *
	 * Note that this only reads the state of the FSB
	 * straps, not the actual FSB frequency. Some BIOSen
	 * let you configure each independently. Ideally we'd
	 * read out the actual FSB frequency but sadly we
	 * don't know which registers have that information,
	 * and all the relevant docs have gone to bit heaven :(
	 */
	clkcfg = intel_de_read(dev_priv, CLKCFG) & CLKCFG_FSB_MASK;

	if (IS_MOBILE(dev_priv)) {
		switch (clkcfg) {
		case CLKCFG_FSB_400:
			return 100000;
		case CLKCFG_FSB_533:
			return 133333;
		case CLKCFG_FSB_667:
			return 166667;
		case CLKCFG_FSB_800:
			return 200000;
		case CLKCFG_FSB_1067:
			return 266667;
		case CLKCFG_FSB_1333:
			return 333333;
		default:
			MISSING_CASE(clkcfg);
			return 133333;
		}
	} else {
		switch (clkcfg) {
		case CLKCFG_FSB_400_ALT:
			return 100000;
		case CLKCFG_FSB_533:
			return 133333;
		case CLKCFG_FSB_667:
			return 166667;
		case CLKCFG_FSB_800:
			return 200000;
		case CLKCFG_FSB_1067_ALT:
			return 266667;
		case CLKCFG_FSB_1333_ALT:
			return 333333;
		case CLKCFG_FSB_1600_ALT:
			return 400000;
		default:
			return 133333;
		}
	}
}

/**
 * intel_read_rawclk - Determine the current RAWCLK frequency
 * @dev_priv: i915 device
 *
 * Determine the current RAWCLK frequency. RAWCLK is a fixed
 * frequency clock so this needs to done only once.
 */
u32 intel_read_rawclk(struct drm_i915_private *dev_priv)
{
	u32 freq;

	if (INTEL_PCH_TYPE(dev_priv) >= PCH_DG1)
		freq = dg1_rawclk(dev_priv);
	else if (INTEL_PCH_TYPE(dev_priv) >= PCH_MTP)
		/*
		 * MTL always uses a 38.4 MHz rawclk.  The bspec tells us
		 * "RAWCLK_FREQ defaults to the values for 38.4 and does
		 * not need to be programmed."
		 */
		freq = 38400;
	else if (INTEL_PCH_TYPE(dev_priv) >= PCH_CNP)
		freq = cnp_rawclk(dev_priv);
	else if (HAS_PCH_SPLIT(dev_priv))
		freq = pch_rawclk(dev_priv);
	else if (IS_VALLEYVIEW(dev_priv) || IS_CHERRYVIEW(dev_priv))
		freq = vlv_hrawclk(dev_priv);
	else if (DISPLAY_VER(dev_priv) >= 3)
		freq = i9xx_hrawclk(dev_priv);
	else
		/* no rawclk on other platforms, or no need to know it */
		return 0;

	return freq;
}

static const struct intel_cdclk_funcs mtl_cdclk_funcs = {
	.get_cdclk = bxt_get_cdclk,
	.set_cdclk = bxt_set_cdclk,
	.modeset_calc_cdclk = bxt_modeset_calc_cdclk,
	.calc_voltage_level = tgl_calc_voltage_level,
};

static const struct intel_cdclk_funcs tgl_cdclk_funcs = {
	.get_cdclk = bxt_get_cdclk,
	.set_cdclk = bxt_set_cdclk,
	.modeset_calc_cdclk = bxt_modeset_calc_cdclk,
	.calc_voltage_level = tgl_calc_voltage_level,
};

static const struct intel_cdclk_funcs ehl_cdclk_funcs = {
	.get_cdclk = bxt_get_cdclk,
	.set_cdclk = bxt_set_cdclk,
	.modeset_calc_cdclk = bxt_modeset_calc_cdclk,
	.calc_voltage_level = ehl_calc_voltage_level,
};

static const struct intel_cdclk_funcs icl_cdclk_funcs = {
	.get_cdclk = bxt_get_cdclk,
	.set_cdclk = bxt_set_cdclk,
	.modeset_calc_cdclk = bxt_modeset_calc_cdclk,
	.calc_voltage_level = icl_calc_voltage_level,
};

static const struct intel_cdclk_funcs bxt_cdclk_funcs = {
	.get_cdclk = bxt_get_cdclk,
	.set_cdclk = bxt_set_cdclk,
	.modeset_calc_cdclk = bxt_modeset_calc_cdclk,
	.calc_voltage_level = bxt_calc_voltage_level,
};

static const struct intel_cdclk_funcs skl_cdclk_funcs = {
	.get_cdclk = skl_get_cdclk,
	.set_cdclk = skl_set_cdclk,
	.modeset_calc_cdclk = skl_modeset_calc_cdclk,
};

static const struct intel_cdclk_funcs bdw_cdclk_funcs = {
	.get_cdclk = bdw_get_cdclk,
	.set_cdclk = bdw_set_cdclk,
	.modeset_calc_cdclk = bdw_modeset_calc_cdclk,
};

static const struct intel_cdclk_funcs chv_cdclk_funcs = {
	.get_cdclk = vlv_get_cdclk,
	.set_cdclk = chv_set_cdclk,
	.modeset_calc_cdclk = vlv_modeset_calc_cdclk,
};

static const struct intel_cdclk_funcs vlv_cdclk_funcs = {
	.get_cdclk = vlv_get_cdclk,
	.set_cdclk = vlv_set_cdclk,
	.modeset_calc_cdclk = vlv_modeset_calc_cdclk,
};

static const struct intel_cdclk_funcs hsw_cdclk_funcs = {
	.get_cdclk = hsw_get_cdclk,
	.modeset_calc_cdclk = fixed_modeset_calc_cdclk,
};

/* SNB, IVB, 965G, 945G */
static const struct intel_cdclk_funcs fixed_400mhz_cdclk_funcs = {
	.get_cdclk = fixed_400mhz_get_cdclk,
	.modeset_calc_cdclk = fixed_modeset_calc_cdclk,
};

static const struct intel_cdclk_funcs ilk_cdclk_funcs = {
	.get_cdclk = fixed_450mhz_get_cdclk,
	.modeset_calc_cdclk = fixed_modeset_calc_cdclk,
};

static const struct intel_cdclk_funcs gm45_cdclk_funcs = {
	.get_cdclk = gm45_get_cdclk,
	.modeset_calc_cdclk = fixed_modeset_calc_cdclk,
};

/* G45 uses G33 */

static const struct intel_cdclk_funcs i965gm_cdclk_funcs = {
	.get_cdclk = i965gm_get_cdclk,
	.modeset_calc_cdclk = fixed_modeset_calc_cdclk,
};

/* i965G uses fixed 400 */

static const struct intel_cdclk_funcs pnv_cdclk_funcs = {
	.get_cdclk = pnv_get_cdclk,
	.modeset_calc_cdclk = fixed_modeset_calc_cdclk,
};

static const struct intel_cdclk_funcs g33_cdclk_funcs = {
	.get_cdclk = g33_get_cdclk,
	.modeset_calc_cdclk = fixed_modeset_calc_cdclk,
};

static const struct intel_cdclk_funcs i945gm_cdclk_funcs = {
	.get_cdclk = i945gm_get_cdclk,
	.modeset_calc_cdclk = fixed_modeset_calc_cdclk,
};

/* i945G uses fixed 400 */

static const struct intel_cdclk_funcs i915gm_cdclk_funcs = {
	.get_cdclk = i915gm_get_cdclk,
	.modeset_calc_cdclk = fixed_modeset_calc_cdclk,
};

static const struct intel_cdclk_funcs i915g_cdclk_funcs = {
	.get_cdclk = fixed_333mhz_get_cdclk,
	.modeset_calc_cdclk = fixed_modeset_calc_cdclk,
};

static const struct intel_cdclk_funcs i865g_cdclk_funcs = {
	.get_cdclk = fixed_266mhz_get_cdclk,
	.modeset_calc_cdclk = fixed_modeset_calc_cdclk,
};

static const struct intel_cdclk_funcs i85x_cdclk_funcs = {
	.get_cdclk = i85x_get_cdclk,
	.modeset_calc_cdclk = fixed_modeset_calc_cdclk,
};

static const struct intel_cdclk_funcs i845g_cdclk_funcs = {
	.get_cdclk = fixed_200mhz_get_cdclk,
	.modeset_calc_cdclk = fixed_modeset_calc_cdclk,
};

static const struct intel_cdclk_funcs i830_cdclk_funcs = {
	.get_cdclk = fixed_133mhz_get_cdclk,
	.modeset_calc_cdclk = fixed_modeset_calc_cdclk,
};

/**
 * intel_init_cdclk_hooks - Initialize CDCLK related modesetting hooks
 * @dev_priv: i915 device
 */
void intel_init_cdclk_hooks(struct drm_i915_private *dev_priv)
{
	if (IS_METEORLAKE(dev_priv)) {
		dev_priv->display.funcs.cdclk = &mtl_cdclk_funcs;
		dev_priv->display.cdclk.table = mtl_cdclk_table;
	} else if (IS_DG2(dev_priv)) {
		dev_priv->display.funcs.cdclk = &tgl_cdclk_funcs;
		dev_priv->display.cdclk.table = dg2_cdclk_table;
	} else if (IS_ALDERLAKE_P(dev_priv)) {
		dev_priv->display.funcs.cdclk = &tgl_cdclk_funcs;
		/* Wa_22011320316:adl-p[a0] */
		if (IS_ADLP_DISPLAY_STEP(dev_priv, STEP_A0, STEP_B0))
			dev_priv->display.cdclk.table = adlp_a_step_cdclk_table;
		else if (IS_ADLP_RPLU(dev_priv))
			dev_priv->display.cdclk.table = rplu_cdclk_table;
		else
			dev_priv->display.cdclk.table = adlp_cdclk_table;
	} else if (IS_ROCKETLAKE(dev_priv)) {
		dev_priv->display.funcs.cdclk = &tgl_cdclk_funcs;
		dev_priv->display.cdclk.table = rkl_cdclk_table;
	} else if (DISPLAY_VER(dev_priv) >= 12) {
		dev_priv->display.funcs.cdclk = &tgl_cdclk_funcs;
		dev_priv->display.cdclk.table = icl_cdclk_table;
	} else if (IS_JSL_EHL(dev_priv)) {
		dev_priv->display.funcs.cdclk = &ehl_cdclk_funcs;
		dev_priv->display.cdclk.table = icl_cdclk_table;
	} else if (DISPLAY_VER(dev_priv) >= 11) {
		dev_priv->display.funcs.cdclk = &icl_cdclk_funcs;
		dev_priv->display.cdclk.table = icl_cdclk_table;
	} else if (IS_GEMINILAKE(dev_priv) || IS_BROXTON(dev_priv)) {
		dev_priv->display.funcs.cdclk = &bxt_cdclk_funcs;
		if (IS_GEMINILAKE(dev_priv))
			dev_priv->display.cdclk.table = glk_cdclk_table;
		else
			dev_priv->display.cdclk.table = bxt_cdclk_table;
	} else if (DISPLAY_VER(dev_priv) == 9) {
		dev_priv->display.funcs.cdclk = &skl_cdclk_funcs;
	} else if (IS_BROADWELL(dev_priv)) {
		dev_priv->display.funcs.cdclk = &bdw_cdclk_funcs;
	} else if (IS_HASWELL(dev_priv)) {
		dev_priv->display.funcs.cdclk = &hsw_cdclk_funcs;
	} else if (IS_CHERRYVIEW(dev_priv)) {
		dev_priv->display.funcs.cdclk = &chv_cdclk_funcs;
	} else if (IS_VALLEYVIEW(dev_priv)) {
		dev_priv->display.funcs.cdclk = &vlv_cdclk_funcs;
	} else if (IS_SANDYBRIDGE(dev_priv) || IS_IVYBRIDGE(dev_priv)) {
		dev_priv->display.funcs.cdclk = &fixed_400mhz_cdclk_funcs;
	} else if (IS_IRONLAKE(dev_priv)) {
		dev_priv->display.funcs.cdclk = &ilk_cdclk_funcs;
	} else if (IS_GM45(dev_priv)) {
		dev_priv->display.funcs.cdclk = &gm45_cdclk_funcs;
	} else if (IS_G45(dev_priv)) {
		dev_priv->display.funcs.cdclk = &g33_cdclk_funcs;
	} else if (IS_I965GM(dev_priv)) {
		dev_priv->display.funcs.cdclk = &i965gm_cdclk_funcs;
	} else if (IS_I965G(dev_priv)) {
		dev_priv->display.funcs.cdclk = &fixed_400mhz_cdclk_funcs;
	} else if (IS_PINEVIEW(dev_priv)) {
		dev_priv->display.funcs.cdclk = &pnv_cdclk_funcs;
	} else if (IS_G33(dev_priv)) {
		dev_priv->display.funcs.cdclk = &g33_cdclk_funcs;
	} else if (IS_I945GM(dev_priv)) {
		dev_priv->display.funcs.cdclk = &i945gm_cdclk_funcs;
	} else if (IS_I945G(dev_priv)) {
		dev_priv->display.funcs.cdclk = &fixed_400mhz_cdclk_funcs;
	} else if (IS_I915GM(dev_priv)) {
		dev_priv->display.funcs.cdclk = &i915gm_cdclk_funcs;
	} else if (IS_I915G(dev_priv)) {
		dev_priv->display.funcs.cdclk = &i915g_cdclk_funcs;
	} else if (IS_I865G(dev_priv)) {
		dev_priv->display.funcs.cdclk = &i865g_cdclk_funcs;
	} else if (IS_I85X(dev_priv)) {
		dev_priv->display.funcs.cdclk = &i85x_cdclk_funcs;
	} else if (IS_I845G(dev_priv)) {
		dev_priv->display.funcs.cdclk = &i845g_cdclk_funcs;
	} else if (IS_I830(dev_priv)) {
		dev_priv->display.funcs.cdclk = &i830_cdclk_funcs;
	}

	if (drm_WARN(&dev_priv->drm, !dev_priv->display.funcs.cdclk,
		     "Unknown platform. Assuming i830\n"))
		dev_priv->display.funcs.cdclk = &i830_cdclk_funcs;
}<|MERGE_RESOLUTION|>--- conflicted
+++ resolved
@@ -1320,8 +1320,6 @@
 	{ .refclk = 24000, .cdclk = 312000, .divider = 2, .ratio = 26 },
 	{ .refclk = 24000, .cdclk = 552000, .divider = 2, .ratio = 46 },
 	{ .refclk = 24000, .cdclk = 648000, .divider = 2, .ratio = 54 },
-<<<<<<< HEAD
-=======
 
 	{ .refclk = 38400, .cdclk = 179200, .divider = 3, .ratio = 14 },
 	{ .refclk = 38400, .cdclk = 192000, .divider = 2, .ratio = 10 },
@@ -1345,7 +1343,6 @@
 	{ .refclk = 24000, .cdclk = 480000, .divider = 2, .ratio = 40 },
 	{ .refclk = 24000, .cdclk = 552000, .divider = 2, .ratio = 46 },
 	{ .refclk = 24000, .cdclk = 648000, .divider = 2, .ratio = 54 },
->>>>>>> 4b736ed4
 
 	{ .refclk = 38400, .cdclk = 179200, .divider = 3, .ratio = 14 },
 	{ .refclk = 38400, .cdclk = 192000, .divider = 2, .ratio = 10 },
