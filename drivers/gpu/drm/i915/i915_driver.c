--- conflicted
+++ resolved
@@ -1622,13 +1622,8 @@
 {
 	struct drm_i915_private *dev_priv = kdev_to_i915(kdev);
 	struct intel_runtime_pm *rpm = &dev_priv->runtime_pm;
-<<<<<<< HEAD
-	int ret;
-=======
-	struct pci_dev *pdev = to_pci_dev(dev_priv->drm.dev);
 	struct intel_gt *gt;
 	int ret, i;
->>>>>>> 8adc7188
 
 	if (drm_WARN_ON_ONCE(&dev_priv->drm, !HAS_RUNTIME_PM(dev_priv)))
 		return -ENODEV;
@@ -1713,13 +1708,8 @@
 {
 	struct drm_i915_private *dev_priv = kdev_to_i915(kdev);
 	struct intel_runtime_pm *rpm = &dev_priv->runtime_pm;
-<<<<<<< HEAD
-	int ret;
-=======
-	struct pci_dev *pdev = to_pci_dev(dev_priv->drm.dev);
 	struct intel_gt *gt;
 	int ret, i;
->>>>>>> 8adc7188
 
 	if (drm_WARN_ON_ONCE(&dev_priv->drm, !HAS_RUNTIME_PM(dev_priv)))
 		return -ENODEV;
