--- conflicted
+++ resolved
@@ -259,14 +259,9 @@
 	ptr->magic = A5XX_PREEMPT_RECORD_MAGIC;
 	ptr->info = 0;
 	ptr->data = 0;
-<<<<<<< HEAD
-	ptr->cntl = MSM_GPU_RB_CNTL_DEFAULT;
-	ptr->rptr_addr = rbmemptr(ring, rptr);
-=======
 	ptr->cntl = MSM_GPU_RB_CNTL_DEFAULT | AXXX_CP_RB_CNTL_NO_UPDATE;
 
 	ptr->rptr_addr = shadowptr(a5xx_gpu, ring);
->>>>>>> 640eee06
 	ptr->counter = counters_iova;
 
 	return 0;
