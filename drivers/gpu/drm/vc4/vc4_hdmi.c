--- conflicted
+++ resolved
@@ -432,7 +432,7 @@
 	struct vc4_hdmi_encoder *vc4_encoder = to_vc4_hdmi_encoder(encoder);
 	struct drm_connector *connector = &vc4_hdmi->connector;
 	struct drm_connector_state *cstate = connector->state;
-	struct drm_crtc *crtc = cstate->crtc;
+	struct drm_crtc *crtc = encoder->crtc;
 	const struct drm_display_mode *mode = &crtc->state->adjusted_mode;
 	union hdmi_infoframe frame;
 	int ret;
@@ -537,11 +537,8 @@
 
 static void vc4_hdmi_enable_scrambling(struct drm_encoder *encoder)
 {
+	struct drm_display_mode *mode = &encoder->crtc->state->adjusted_mode;
 	struct vc4_hdmi *vc4_hdmi = encoder_to_vc4_hdmi(encoder);
-	struct drm_connector *connector = &vc4_hdmi->connector;
-	struct drm_connector_state *cstate = connector->state;
-	struct drm_crtc *crtc = cstate->crtc;
-	struct drm_display_mode *mode = &crtc->state->adjusted_mode;
 
 	if (!vc4_hdmi_supports_scrambling(encoder, mode))
 		return;
@@ -562,18 +559,17 @@
 static void vc4_hdmi_disable_scrambling(struct drm_encoder *encoder)
 {
 	struct vc4_hdmi *vc4_hdmi = encoder_to_vc4_hdmi(encoder);
-	struct drm_connector *connector = &vc4_hdmi->connector;
-	struct drm_connector_state *cstate = connector->state;
+	struct drm_crtc *crtc = encoder->crtc;
 
 	/*
-	 * At boot, connector->state will be NULL. Since we don't know the
+	 * At boot, encoder->crtc will be NULL. Since we don't know the
 	 * state of the scrambler and in order to avoid any
 	 * inconsistency, let's disable it all the time.
 	 */
-	if (cstate && !vc4_hdmi_supports_scrambling(encoder, &cstate->crtc->mode))
+	if (crtc && !vc4_hdmi_supports_scrambling(encoder, &crtc->mode))
 		return;
 
-	if (cstate && !vc4_hdmi_mode_needs_scrambling(&cstate->crtc->mode))
+	if (crtc && !vc4_hdmi_mode_needs_scrambling(&crtc->mode))
 		return;
 
 	if (delayed_work_pending(&vc4_hdmi->scrambling_work))
@@ -895,9 +891,7 @@
 		vc4_hdmi_encoder_get_connector_state(encoder, state);
 	struct vc4_hdmi_connector_state *vc4_conn_state =
 		conn_state_to_vc4_hdmi_conn_state(conn_state);
-	struct drm_crtc_state *crtc_state =
-		drm_atomic_get_new_crtc_state(state, conn_state->crtc);
-	struct drm_display_mode *mode = &crtc_state->adjusted_mode;
+	struct drm_display_mode *mode = &encoder->crtc->state->adjusted_mode;
 	struct vc4_hdmi *vc4_hdmi = encoder_to_vc4_hdmi(encoder);
 	unsigned long bvb_rate, pixel_rate, hsm_rate;
 	int ret;
@@ -991,11 +985,7 @@
 static void vc4_hdmi_encoder_pre_crtc_enable(struct drm_encoder *encoder,
 					     struct drm_atomic_state *state)
 {
-	struct drm_connector_state *conn_state =
-		vc4_hdmi_encoder_get_connector_state(encoder, state);
-	struct drm_crtc_state *crtc_state =
-		drm_atomic_get_new_crtc_state(state, conn_state->crtc);
-	struct drm_display_mode *mode = &crtc_state->adjusted_mode;
+	struct drm_display_mode *mode = &encoder->crtc->state->adjusted_mode;
 	struct vc4_hdmi_encoder *vc4_encoder = to_vc4_hdmi_encoder(encoder);
 	struct vc4_hdmi *vc4_hdmi = encoder_to_vc4_hdmi(encoder);
 
@@ -1018,11 +1008,7 @@
 static void vc4_hdmi_encoder_post_crtc_enable(struct drm_encoder *encoder,
 					      struct drm_atomic_state *state)
 {
-	struct drm_connector_state *conn_state =
-		vc4_hdmi_encoder_get_connector_state(encoder, state);
-	struct drm_crtc_state *crtc_state =
-		drm_atomic_get_new_crtc_state(state, conn_state->crtc);
-	struct drm_display_mode *mode = &crtc_state->adjusted_mode;
+	struct drm_display_mode *mode = &encoder->crtc->state->adjusted_mode;
 	struct vc4_hdmi *vc4_hdmi = encoder_to_vc4_hdmi(encoder);
 	struct vc4_hdmi_encoder *vc4_encoder = to_vc4_hdmi_encoder(encoder);
 	bool hsync_pos = mode->flags & DRM_MODE_FLAG_PHSYNC;
@@ -1210,8 +1196,8 @@
 
 static void vc4_hdmi_set_n_cts(struct vc4_hdmi *vc4_hdmi, unsigned int samplerate)
 {
-	struct drm_connector *connector = &vc4_hdmi->connector;
-	struct drm_crtc *crtc = connector->state->crtc;
+	struct drm_encoder *encoder = &vc4_hdmi->encoder.base.base;
+	struct drm_crtc *crtc = encoder->crtc;
 	const struct drm_display_mode *mode = &crtc->state->adjusted_mode;
 	u32 n, cts;
 	u64 tmp;
@@ -1244,17 +1230,13 @@
 static int vc4_hdmi_audio_startup(struct device *dev, void *data)
 {
 	struct vc4_hdmi *vc4_hdmi = dev_get_drvdata(dev);
-<<<<<<< HEAD
-	struct drm_connector *connector = &vc4_hdmi->connector;
-=======
 	struct drm_encoder *encoder = &vc4_hdmi->encoder.base.base;
->>>>>>> 318a54c0
 
 	/*
 	 * If the HDMI encoder hasn't probed, or the encoder is
 	 * currently in DVI mode, treat the codec dai as missing.
 	 */
-	if (!connector->state || !(HDMI_READ(HDMI_RAM_PACKET_CONFIG) &
+	if (!encoder->crtc || !(HDMI_READ(HDMI_RAM_PACKET_CONFIG) &
 				VC4_HDMI_RAM_PACKET_ENABLE))
 		return -ENODEV;
 
@@ -1297,17 +1279,10 @@
 		   VC4_HD_MAI_CTL_DLATE |
 		   VC4_HD_MAI_CTL_ERRORE |
 		   VC4_HD_MAI_CTL_ERRORF);
-<<<<<<< HEAD
 
 	if (vc4_hdmi->variant->phy_rng_disable)
 		vc4_hdmi->variant->phy_rng_disable(vc4_hdmi);
 
-=======
-
-	if (vc4_hdmi->variant->phy_rng_disable)
-		vc4_hdmi->variant->phy_rng_disable(vc4_hdmi);
-
->>>>>>> 318a54c0
 	vc4_hdmi->audio.streaming = false;
 	vc4_hdmi_audio_reset(vc4_hdmi);
 }
@@ -1420,17 +1395,6 @@
 	return 0;
 }
 
-<<<<<<< HEAD
-static const struct snd_soc_dapm_widget vc4_hdmi_audio_widgets[] = {
-	SND_SOC_DAPM_OUTPUT("TX"),
-};
-
-static const struct snd_soc_dapm_route vc4_hdmi_audio_routes[] = {
-	{ "TX", NULL, "Playback" },
-};
-
-=======
->>>>>>> 318a54c0
 static const struct snd_soc_component_driver vc4_hdmi_audio_cpu_dai_comp = {
 	.name = "vc4-hdmi-cpu-dai-component",
 };
