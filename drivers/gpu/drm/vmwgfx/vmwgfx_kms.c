--- conflicted
+++ resolved
@@ -2820,12 +2820,8 @@
 			container_of(update->vfb, typeof(*vfbs), base);
 
 		ret = vmw_validation_add_resource(&val_ctx, &vfbs->surface->res,
-<<<<<<< HEAD
-						  0, NULL, NULL);
-=======
 						  0, VMW_RES_DIRTY_NONE, NULL,
 						  NULL);
->>>>>>> 0ecfebd2
 	}
 
 	if (ret)
@@ -2836,11 +2832,7 @@
 		goto out_unref;
 
 	reserved_size = update->calc_fifo_size(update, num_hits);
-<<<<<<< HEAD
-	cmd_start = vmw_fifo_reserve(update->dev_priv, reserved_size);
-=======
 	cmd_start = VMW_FIFO_RESERVE(update->dev_priv, reserved_size);
->>>>>>> 0ecfebd2
 	if (!cmd_start) {
 		ret = -ENOMEM;
 		goto out_revert;
