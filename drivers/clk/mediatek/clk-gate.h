/* SPDX-License-Identifier: GPL-2.0-only */
/*
 * Copyright (c) 2014 MediaTek Inc.
 * Author: James Liao <jamesjj.liao@mediatek.com>
 */

#ifndef __DRV_CLK_GATE_H
#define __DRV_CLK_GATE_H

#include <linux/types.h>

struct clk;
<<<<<<< HEAD
struct clk_onecell_data;
=======
struct clk_hw_onecell_data;
>>>>>>> 88084a3d
struct clk_ops;
struct device;
struct device_node;

extern const struct clk_ops mtk_clk_gate_ops_setclr;
extern const struct clk_ops mtk_clk_gate_ops_setclr_inv;
extern const struct clk_ops mtk_clk_gate_ops_no_setclr;
extern const struct clk_ops mtk_clk_gate_ops_no_setclr_inv;

struct mtk_gate_regs {
	u32 sta_ofs;
	u32 clr_ofs;
	u32 set_ofs;
};

struct mtk_gate {
	int id;
	const char *name;
	const char *parent_name;
	const struct mtk_gate_regs *regs;
	int shift;
	const struct clk_ops *ops;
	unsigned long flags;
};

#define GATE_MTK_FLAGS(_id, _name, _parent, _regs, _shift,	\
			_ops, _flags) {				\
		.id = _id,					\
		.name = _name,					\
		.parent_name = _parent,				\
		.regs = _regs,					\
		.shift = _shift,				\
		.ops = _ops,					\
		.flags = _flags,				\
	}

#define GATE_MTK(_id, _name, _parent, _regs, _shift, _ops)		\
	GATE_MTK_FLAGS(_id, _name, _parent, _regs, _shift, _ops, 0)

int mtk_clk_register_gates(struct device_node *node,
			   const struct mtk_gate *clks, int num,
<<<<<<< HEAD
			   struct clk_onecell_data *clk_data);

int mtk_clk_register_gates_with_dev(struct device_node *node,
				    const struct mtk_gate *clks, int num,
				    struct clk_onecell_data *clk_data,
				    struct device *dev);

void mtk_clk_unregister_gates(const struct mtk_gate *clks, int num,
			      struct clk_onecell_data *clk_data);
=======
			   struct clk_hw_onecell_data *clk_data);

int mtk_clk_register_gates_with_dev(struct device_node *node,
				    const struct mtk_gate *clks, int num,
				    struct clk_hw_onecell_data *clk_data,
				    struct device *dev);

void mtk_clk_unregister_gates(const struct mtk_gate *clks, int num,
			      struct clk_hw_onecell_data *clk_data);
>>>>>>> 88084a3d

#endif /* __DRV_CLK_GATE_H */<|MERGE_RESOLUTION|>--- conflicted
+++ resolved
@@ -10,11 +10,7 @@
 #include <linux/types.h>
 
 struct clk;
-<<<<<<< HEAD
-struct clk_onecell_data;
-=======
 struct clk_hw_onecell_data;
->>>>>>> 88084a3d
 struct clk_ops;
 struct device;
 struct device_node;
@@ -56,17 +52,6 @@
 
 int mtk_clk_register_gates(struct device_node *node,
 			   const struct mtk_gate *clks, int num,
-<<<<<<< HEAD
-			   struct clk_onecell_data *clk_data);
-
-int mtk_clk_register_gates_with_dev(struct device_node *node,
-				    const struct mtk_gate *clks, int num,
-				    struct clk_onecell_data *clk_data,
-				    struct device *dev);
-
-void mtk_clk_unregister_gates(const struct mtk_gate *clks, int num,
-			      struct clk_onecell_data *clk_data);
-=======
 			   struct clk_hw_onecell_data *clk_data);
 
 int mtk_clk_register_gates_with_dev(struct device_node *node,
@@ -76,6 +61,5 @@
 
 void mtk_clk_unregister_gates(const struct mtk_gate *clks, int num,
 			      struct clk_hw_onecell_data *clk_data);
->>>>>>> 88084a3d
 
 #endif /* __DRV_CLK_GATE_H */