--- conflicted
+++ resolved
@@ -40,12 +40,7 @@
 	const char *stat_phase_name[MAX_STAT_PHASES];
 };
 
-<<<<<<< HEAD
-static struct stat_name stat_name_db[MAX_STAT_OP_TYPES] =
-{
-=======
 static struct stat_name stat_name_db[MAX_STAT_OP_TYPES] = {
->>>>>>> bb176f67
 	{
 		/* STAT_OP_TYPE_NULL */
 		.op_type_name = "NULL",
@@ -148,17 +143,12 @@
 				avg = (u64)item[i][j].sum;
 				do_div(avg, item[i][j].count);
 				SSI_LOG_ERR("%s, %s: min=%d avg=%d max=%d sum=%lld count=%d\n",
-<<<<<<< HEAD
-					stat_name_db[i].op_type_name, stat_name_db[i].stat_phase_name[j],
-					item[i][j].min, (int)avg, item[i][j].max, (long long)item[i][j].sum, item[i][j].count);
-=======
 					    stat_name_db[i].op_type_name,
 					    stat_name_db[i].stat_phase_name[j],
 					    item[i][j].min, (int)avg,
 					    item[i][j].max,
 					    (long long)item[i][j].sum,
 					    item[i][j].count);
->>>>>>> bb176f67
 			}
 		}
 	}
@@ -194,11 +184,7 @@
 	ssize_t buf_len, tmp_len = 0;
 
 	buf_len = scnprintf(buf, PAGE_SIZE,
-<<<<<<< HEAD
-		"phase\t\t\t\t\t\t\tmin[cy]\tavg[cy]\tmax[cy]\t#samples\n");
-=======
 			    "phase\t\t\t\t\t\t\tmin[cy]\tavg[cy]\tmax[cy]\t#samples\n");
->>>>>>> bb176f67
 	if (buf_len < 0)/* scnprintf shouldn't return negative value according to its implementation*/
 		return buf_len;
 	for (i = STAT_OP_TYPE_ENCODE; i < MAX_STAT_OP_TYPES; i++) {
@@ -212,19 +198,11 @@
 				avg = min_cyc = max_cyc = 0;
 			}
 			tmp_len = scnprintf(line, 512,
-<<<<<<< HEAD
-				"%s::%s\t\t\t\t\t%6u\t%6u\t%6u\t%7u\n",
-				stat_name_db[i].op_type_name,
-				stat_name_db[i].stat_phase_name[j],
-				min_cyc, (unsigned int)avg, max_cyc,
-				stat_host_db[i][j].count);
-=======
 					    "%s::%s\t\t\t\t\t%6u\t%6u\t%6u\t%7u\n",
 					    stat_name_db[i].op_type_name,
 					    stat_name_db[i].stat_phase_name[j],
 					    min_cyc, (unsigned int)avg, max_cyc,
 					    stat_host_db[i][j].count);
->>>>>>> bb176f67
 			if (tmp_len < 0)/* scnprintf shouldn't return negative value according to its implementation*/
 				return buf_len;
 			if (buf_len + tmp_len >= PAGE_SIZE)
@@ -246,11 +224,7 @@
 	ssize_t buf_len, tmp_len = 0;
 
 	buf_len = scnprintf(buf, PAGE_SIZE,
-<<<<<<< HEAD
-		"phase\tmin[cy]\tavg[cy]\tmax[cy]\t#samples\n");
-=======
 			    "phase\tmin[cy]\tavg[cy]\tmax[cy]\t#samples\n");
->>>>>>> bb176f67
 	if (buf_len < 0)/* scnprintf shouldn't return negative value according to its implementation*/
 		return buf_len;
 	for (i = STAT_OP_TYPE_ENCODE; i < MAX_STAT_OP_TYPES; i++) {
@@ -262,20 +236,10 @@
 		} else {
 			avg = min_cyc = max_cyc = 0;
 		}
-<<<<<<< HEAD
-		tmp_len = scnprintf(line, 256,
-			"%s\t%6u\t%6u\t%6u\t%7u\n",
-			stat_name_db[i].op_type_name,
-			min_cyc,
-			(unsigned int)avg,
-			max_cyc,
-			stat_cc_db[i][STAT_PHASE_6].count);
-=======
 		tmp_len = scnprintf(line, 256, "%s\t%6u\t%6u\t%6u\t%7u\n",
 				    stat_name_db[i].op_type_name, min_cyc,
 				    (unsigned int)avg, max_cyc,
 				    stat_cc_db[i][STAT_PHASE_6].count);
->>>>>>> bb176f67
 
 		if (tmp_len < 0)/* scnprintf shouldn't return negative value according to its implementation*/
 			return buf_len;
@@ -395,13 +359,8 @@
 }
 
 static int sys_init_dir(struct sys_dir *sys_dir, struct ssi_drvdata *drvdata,
-<<<<<<< HEAD
-		 struct kobject *parent_dir_kobj, const char *dir_name,
-		 struct kobj_attribute *attrs, u32 num_of_attrs)
-=======
 			struct kobject *parent_dir_kobj, const char *dir_name,
 			struct kobj_attribute *attrs, u32 num_of_attrs)
->>>>>>> bb176f67
 {
 	int i;
 
