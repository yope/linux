// SPDX-License-Identifier: GPL-2.0

#include <linux/bitops.h>
#include <linux/slab.h>
#include <linux/bio.h>
#include <linux/mm.h>
#include <linux/pagemap.h>
#include <linux/page-flags.h>
#include <linux/sched/mm.h>
#include <linux/spinlock.h>
#include <linux/blkdev.h>
#include <linux/swap.h>
#include <linux/writeback.h>
#include <linux/pagevec.h>
#include <linux/prefetch.h>
#include <linux/fsverity.h>
#include "misc.h"
#include "extent_io.h"
#include "extent-io-tree.h"
#include "extent_map.h"
#include "ctree.h"
#include "btrfs_inode.h"
#include "bio.h"
#include "locking.h"
#include "rcu-string.h"
#include "backref.h"
#include "disk-io.h"
#include "subpage.h"
#include "zoned.h"
#include "block-group.h"
#include "compression.h"
#include "fs.h"
#include "accessors.h"
#include "file-item.h"
#include "file.h"
#include "dev-replace.h"
#include "super.h"
#include "transaction.h"

static struct kmem_cache *extent_buffer_cache;

#ifdef CONFIG_BTRFS_DEBUG
static inline void btrfs_leak_debug_add_eb(struct extent_buffer *eb)
{
	struct btrfs_fs_info *fs_info = eb->fs_info;
	unsigned long flags;

	spin_lock_irqsave(&fs_info->eb_leak_lock, flags);
	list_add(&eb->leak_list, &fs_info->allocated_ebs);
	spin_unlock_irqrestore(&fs_info->eb_leak_lock, flags);
}

static inline void btrfs_leak_debug_del_eb(struct extent_buffer *eb)
{
	struct btrfs_fs_info *fs_info = eb->fs_info;
	unsigned long flags;

	spin_lock_irqsave(&fs_info->eb_leak_lock, flags);
	list_del(&eb->leak_list);
	spin_unlock_irqrestore(&fs_info->eb_leak_lock, flags);
}

void btrfs_extent_buffer_leak_debug_check(struct btrfs_fs_info *fs_info)
{
	struct extent_buffer *eb;
	unsigned long flags;

	/*
	 * If we didn't get into open_ctree our allocated_ebs will not be
	 * initialized, so just skip this.
	 */
	if (!fs_info->allocated_ebs.next)
		return;

	WARN_ON(!list_empty(&fs_info->allocated_ebs));
	spin_lock_irqsave(&fs_info->eb_leak_lock, flags);
	while (!list_empty(&fs_info->allocated_ebs)) {
		eb = list_first_entry(&fs_info->allocated_ebs,
				      struct extent_buffer, leak_list);
		pr_err(
	"BTRFS: buffer leak start %llu len %lu refs %d bflags %lu owner %llu\n",
		       eb->start, eb->len, atomic_read(&eb->refs), eb->bflags,
		       btrfs_header_owner(eb));
		list_del(&eb->leak_list);
		kmem_cache_free(extent_buffer_cache, eb);
	}
	spin_unlock_irqrestore(&fs_info->eb_leak_lock, flags);
}
#else
#define btrfs_leak_debug_add_eb(eb)			do {} while (0)
#define btrfs_leak_debug_del_eb(eb)			do {} while (0)
#endif

/*
 * Structure to record info about the bio being assembled, and other info like
 * how many bytes are there before stripe/ordered extent boundary.
 */
struct btrfs_bio_ctrl {
	struct btrfs_bio *bbio;
	enum btrfs_compression_type compress_type;
	u32 len_to_oe_boundary;
	blk_opf_t opf;
	btrfs_bio_end_io_t end_io_func;
	struct writeback_control *wbc;
};

static void submit_one_bio(struct btrfs_bio_ctrl *bio_ctrl)
{
	struct btrfs_bio *bbio = bio_ctrl->bbio;

	if (!bbio)
		return;

	/* Caller should ensure the bio has at least some range added */
	ASSERT(bbio->bio.bi_iter.bi_size);

	if (btrfs_op(&bbio->bio) == BTRFS_MAP_READ &&
	    bio_ctrl->compress_type != BTRFS_COMPRESS_NONE)
		btrfs_submit_compressed_read(bbio);
	else
		btrfs_submit_bio(bbio, 0);

	/* The bbio is owned by the end_io handler now */
	bio_ctrl->bbio = NULL;
}

/*
 * Submit or fail the current bio in the bio_ctrl structure.
 */
static void submit_write_bio(struct btrfs_bio_ctrl *bio_ctrl, int ret)
{
	struct btrfs_bio *bbio = bio_ctrl->bbio;

	if (!bbio)
		return;

	if (ret) {
		ASSERT(ret < 0);
		btrfs_bio_end_io(bbio, errno_to_blk_status(ret));
		/* The bio is owned by the end_io handler now */
		bio_ctrl->bbio = NULL;
	} else {
		submit_one_bio(bio_ctrl);
	}
}

int __init extent_buffer_init_cachep(void)
{
	extent_buffer_cache = kmem_cache_create("btrfs_extent_buffer",
			sizeof(struct extent_buffer), 0,
			SLAB_MEM_SPREAD, NULL);
	if (!extent_buffer_cache)
		return -ENOMEM;

	return 0;
}

void __cold extent_buffer_free_cachep(void)
{
	/*
	 * Make sure all delayed rcu free are flushed before we
	 * destroy caches.
	 */
	rcu_barrier();
	kmem_cache_destroy(extent_buffer_cache);
}

void extent_range_clear_dirty_for_io(struct inode *inode, u64 start, u64 end)
{
	unsigned long index = start >> PAGE_SHIFT;
	unsigned long end_index = end >> PAGE_SHIFT;
	struct page *page;

	while (index <= end_index) {
		page = find_get_page(inode->i_mapping, index);
		BUG_ON(!page); /* Pages should be in the extent_io_tree */
		clear_page_dirty_for_io(page);
		put_page(page);
		index++;
	}
}

static void process_one_page(struct btrfs_fs_info *fs_info,
			     struct page *page, struct page *locked_page,
			     unsigned long page_ops, u64 start, u64 end)
{
	struct folio *folio = page_folio(page);
	u32 len;

	ASSERT(end + 1 - start != 0 && end + 1 - start < U32_MAX);
	len = end + 1 - start;

	if (page_ops & PAGE_SET_ORDERED)
		btrfs_folio_clamp_set_ordered(fs_info, folio, start, len);
	if (page_ops & PAGE_START_WRITEBACK) {
		btrfs_folio_clamp_clear_dirty(fs_info, folio, start, len);
		btrfs_folio_clamp_set_writeback(fs_info, folio, start, len);
	}
	if (page_ops & PAGE_END_WRITEBACK)
		btrfs_folio_clamp_clear_writeback(fs_info, folio, start, len);

	if (page != locked_page && (page_ops & PAGE_UNLOCK))
		btrfs_folio_end_writer_lock(fs_info, folio, start, len);
}

static void __process_pages_contig(struct address_space *mapping,
				   struct page *locked_page, u64 start, u64 end,
				   unsigned long page_ops)
{
	struct btrfs_fs_info *fs_info = btrfs_sb(mapping->host->i_sb);
	pgoff_t start_index = start >> PAGE_SHIFT;
	pgoff_t end_index = end >> PAGE_SHIFT;
	pgoff_t index = start_index;
	struct folio_batch fbatch;
	int i;

	folio_batch_init(&fbatch);
	while (index <= end_index) {
		int found_folios;

		found_folios = filemap_get_folios_contig(mapping, &index,
				end_index, &fbatch);
		for (i = 0; i < found_folios; i++) {
			struct folio *folio = fbatch.folios[i];

			process_one_page(fs_info, &folio->page, locked_page,
					 page_ops, start, end);
		}
		folio_batch_release(&fbatch);
		cond_resched();
	}
}

static noinline void __unlock_for_delalloc(struct inode *inode,
					   struct page *locked_page,
					   u64 start, u64 end)
{
	unsigned long index = start >> PAGE_SHIFT;
	unsigned long end_index = end >> PAGE_SHIFT;

	ASSERT(locked_page);
	if (index == locked_page->index && end_index == index)
		return;

	__process_pages_contig(inode->i_mapping, locked_page, start, end,
			       PAGE_UNLOCK);
}

static noinline int lock_delalloc_pages(struct inode *inode,
					struct page *locked_page,
					u64 start,
					u64 end)
{
	struct btrfs_fs_info *fs_info = btrfs_sb(inode->i_sb);
	struct address_space *mapping = inode->i_mapping;
	pgoff_t start_index = start >> PAGE_SHIFT;
	pgoff_t end_index = end >> PAGE_SHIFT;
	pgoff_t index = start_index;
	u64 processed_end = start;
	struct folio_batch fbatch;

	if (index == locked_page->index && index == end_index)
		return 0;

	folio_batch_init(&fbatch);
	while (index <= end_index) {
		unsigned int found_folios, i;

		found_folios = filemap_get_folios_contig(mapping, &index,
				end_index, &fbatch);
		if (found_folios == 0)
			goto out;

		for (i = 0; i < found_folios; i++) {
			struct folio *folio = fbatch.folios[i];
			struct page *page = folio_page(folio, 0);
			u32 len = end + 1 - start;

			if (page == locked_page)
				continue;

			if (btrfs_folio_start_writer_lock(fs_info, folio, start,
							  len))
				goto out;

			if (!PageDirty(page) || page->mapping != mapping) {
				btrfs_folio_end_writer_lock(fs_info, folio, start,
							    len);
				goto out;
			}

			processed_end = page_offset(page) + PAGE_SIZE - 1;
		}
		folio_batch_release(&fbatch);
		cond_resched();
	}

	return 0;
out:
	folio_batch_release(&fbatch);
	if (processed_end > start)
		__unlock_for_delalloc(inode, locked_page, start, processed_end);
	return -EAGAIN;
}

/*
 * Find and lock a contiguous range of bytes in the file marked as delalloc, no
 * more than @max_bytes.
 *
 * @start:	The original start bytenr to search.
 *		Will store the extent range start bytenr.
 * @end:	The original end bytenr of the search range
 *		Will store the extent range end bytenr.
 *
 * Return true if we find a delalloc range which starts inside the original
 * range, and @start/@end will store the delalloc range start/end.
 *
 * Return false if we can't find any delalloc range which starts inside the
 * original range, and @start/@end will be the non-delalloc range start/end.
 */
EXPORT_FOR_TESTS
noinline_for_stack bool find_lock_delalloc_range(struct inode *inode,
				    struct page *locked_page, u64 *start,
				    u64 *end)
{
	struct btrfs_fs_info *fs_info = btrfs_sb(inode->i_sb);
	struct extent_io_tree *tree = &BTRFS_I(inode)->io_tree;
	const u64 orig_start = *start;
	const u64 orig_end = *end;
	/* The sanity tests may not set a valid fs_info. */
	u64 max_bytes = fs_info ? fs_info->max_extent_size : BTRFS_MAX_EXTENT_SIZE;
	u64 delalloc_start;
	u64 delalloc_end;
	bool found;
	struct extent_state *cached_state = NULL;
	int ret;
	int loops = 0;

	/* Caller should pass a valid @end to indicate the search range end */
	ASSERT(orig_end > orig_start);

	/* The range should at least cover part of the page */
	ASSERT(!(orig_start >= page_offset(locked_page) + PAGE_SIZE ||
		 orig_end <= page_offset(locked_page)));
again:
	/* step one, find a bunch of delalloc bytes starting at start */
	delalloc_start = *start;
	delalloc_end = 0;
	found = btrfs_find_delalloc_range(tree, &delalloc_start, &delalloc_end,
					  max_bytes, &cached_state);
	if (!found || delalloc_end <= *start || delalloc_start > orig_end) {
		*start = delalloc_start;

		/* @delalloc_end can be -1, never go beyond @orig_end */
		*end = min(delalloc_end, orig_end);
		free_extent_state(cached_state);
		return false;
	}

	/*
	 * start comes from the offset of locked_page.  We have to lock
	 * pages in order, so we can't process delalloc bytes before
	 * locked_page
	 */
	if (delalloc_start < *start)
		delalloc_start = *start;

	/*
	 * make sure to limit the number of pages we try to lock down
	 */
	if (delalloc_end + 1 - delalloc_start > max_bytes)
		delalloc_end = delalloc_start + max_bytes - 1;

	/* step two, lock all the pages after the page that has start */
	ret = lock_delalloc_pages(inode, locked_page,
				  delalloc_start, delalloc_end);
	ASSERT(!ret || ret == -EAGAIN);
	if (ret == -EAGAIN) {
		/* some of the pages are gone, lets avoid looping by
		 * shortening the size of the delalloc range we're searching
		 */
		free_extent_state(cached_state);
		cached_state = NULL;
		if (!loops) {
			max_bytes = PAGE_SIZE;
			loops = 1;
			goto again;
		} else {
			found = false;
			goto out_failed;
		}
	}

	/* step three, lock the state bits for the whole range */
	lock_extent(tree, delalloc_start, delalloc_end, &cached_state);

	/* then test to make sure it is all still delalloc */
	ret = test_range_bit(tree, delalloc_start, delalloc_end,
			     EXTENT_DELALLOC, cached_state);
	if (!ret) {
		unlock_extent(tree, delalloc_start, delalloc_end,
			      &cached_state);
		__unlock_for_delalloc(inode, locked_page,
			      delalloc_start, delalloc_end);
		cond_resched();
		goto again;
	}
	free_extent_state(cached_state);
	*start = delalloc_start;
	*end = delalloc_end;
out_failed:
	return found;
}

void extent_clear_unlock_delalloc(struct btrfs_inode *inode, u64 start, u64 end,
				  struct page *locked_page,
				  u32 clear_bits, unsigned long page_ops)
{
	clear_extent_bit(&inode->io_tree, start, end, clear_bits, NULL);

	__process_pages_contig(inode->vfs_inode.i_mapping, locked_page,
			       start, end, page_ops);
}

static bool btrfs_verify_page(struct page *page, u64 start)
{
	if (!fsverity_active(page->mapping->host) ||
	    PageUptodate(page) ||
	    start >= i_size_read(page->mapping->host))
		return true;
	return fsverity_verify_page(page);
}

static void end_page_read(struct page *page, bool uptodate, u64 start, u32 len)
{
	struct btrfs_fs_info *fs_info = btrfs_sb(page->mapping->host->i_sb);
	struct folio *folio = page_folio(page);

	ASSERT(page_offset(page) <= start &&
	       start + len <= page_offset(page) + PAGE_SIZE);

	if (uptodate && btrfs_verify_page(page, start))
		btrfs_folio_set_uptodate(fs_info, folio, start, len);
	else
		btrfs_folio_clear_uptodate(fs_info, folio, start, len);

	if (!btrfs_is_subpage(fs_info, page->mapping))
		unlock_page(page);
	else
		btrfs_subpage_end_reader(fs_info, folio, start, len);
}

/*
 * After a write IO is done, we need to:
 *
 * - clear the uptodate bits on error
 * - clear the writeback bits in the extent tree for the range
 * - filio_end_writeback()  if there is no more pending io for the folio
 *
 * Scheduling is not allowed, so the extent state tree is expected
 * to have one and only one object corresponding to this IO.
 */
static void end_bbio_data_write(struct btrfs_bio *bbio)
{
	struct bio *bio = &bbio->bio;
	int error = blk_status_to_errno(bio->bi_status);
	struct folio_iter fi;

	ASSERT(!bio_flagged(bio, BIO_CLONED));
	bio_for_each_folio_all(fi, bio) {
		struct folio *folio = fi.folio;
		struct inode *inode = folio->mapping->host;
		struct btrfs_fs_info *fs_info = btrfs_sb(inode->i_sb);
		const u32 sectorsize = fs_info->sectorsize;
		u64 start = folio_pos(folio) + fi.offset;
		u32 len = fi.length;

		/* Only order 0 (single page) folios are allowed for data. */
		ASSERT(folio_order(folio) == 0);

		/* Our read/write should always be sector aligned. */
		if (!IS_ALIGNED(fi.offset, sectorsize))
			btrfs_err(fs_info,
		"partial page write in btrfs with offset %zu and length %zu",
				  fi.offset, fi.length);
		else if (!IS_ALIGNED(fi.length, sectorsize))
			btrfs_info(fs_info,
		"incomplete page write with offset %zu and length %zu",
				   fi.offset, fi.length);

		btrfs_finish_ordered_extent(bbio->ordered,
				folio_page(folio, 0), start, len, !error);
		if (error)
			mapping_set_error(folio->mapping, error);
		btrfs_folio_clear_writeback(fs_info, folio, start, len);
	}

	bio_put(bio);
}

/*
 * Record previously processed extent range
 *
 * For endio_readpage_release_extent() to handle a full extent range, reducing
 * the extent io operations.
 */
struct processed_extent {
	struct btrfs_inode *inode;
	/* Start of the range in @inode */
	u64 start;
	/* End of the range in @inode */
	u64 end;
	bool uptodate;
};

/*
 * Try to release processed extent range
 *
 * May not release the extent range right now if the current range is
 * contiguous to processed extent.
 *
 * Will release processed extent when any of @inode, @uptodate, the range is
 * no longer contiguous to the processed range.
 *
 * Passing @inode == NULL will force processed extent to be released.
 */
static void endio_readpage_release_extent(struct processed_extent *processed,
			      struct btrfs_inode *inode, u64 start, u64 end,
			      bool uptodate)
{
	struct extent_state *cached = NULL;
	struct extent_io_tree *tree;

	/* The first extent, initialize @processed */
	if (!processed->inode)
		goto update;

	/*
	 * Contiguous to processed extent, just uptodate the end.
	 *
	 * Several things to notice:
	 *
	 * - bio can be merged as long as on-disk bytenr is contiguous
	 *   This means we can have page belonging to other inodes, thus need to
	 *   check if the inode still matches.
	 * - bvec can contain range beyond current page for multi-page bvec
	 *   Thus we need to do processed->end + 1 >= start check
	 */
	if (processed->inode == inode && processed->uptodate == uptodate &&
	    processed->end + 1 >= start && end >= processed->end) {
		processed->end = end;
		return;
	}

	tree = &processed->inode->io_tree;
	/*
	 * Now we don't have range contiguous to the processed range, release
	 * the processed range now.
	 */
	unlock_extent(tree, processed->start, processed->end, &cached);

update:
	/* Update processed to current range */
	processed->inode = inode;
	processed->start = start;
	processed->end = end;
	processed->uptodate = uptodate;
}

static void begin_page_read(struct btrfs_fs_info *fs_info, struct page *page)
{
	struct folio *folio = page_folio(page);

	ASSERT(folio_test_locked(folio));
	if (!btrfs_is_subpage(fs_info, folio->mapping))
		return;

	ASSERT(folio_test_private(folio));
	btrfs_subpage_start_reader(fs_info, folio, page_offset(page), PAGE_SIZE);
}

/*
 * After a data read IO is done, we need to:
 *
 * - clear the uptodate bits on error
 * - set the uptodate bits if things worked
 * - set the folio up to date if all extents in the tree are uptodate
 * - clear the lock bit in the extent tree
 * - unlock the folio if there are no other extents locked for it
 *
 * Scheduling is not allowed, so the extent state tree is expected
 * to have one and only one object corresponding to this IO.
 */
static void end_bbio_data_read(struct btrfs_bio *bbio)
{
	struct bio *bio = &bbio->bio;
	struct processed_extent processed = { 0 };
	struct folio_iter fi;
	/*
	 * The offset to the beginning of a bio, since one bio can never be
	 * larger than UINT_MAX, u32 here is enough.
	 */
	u32 bio_offset = 0;

	ASSERT(!bio_flagged(bio, BIO_CLONED));
	bio_for_each_folio_all(fi, &bbio->bio) {
		bool uptodate = !bio->bi_status;
		struct folio *folio = fi.folio;
		struct inode *inode = folio->mapping->host;
		struct btrfs_fs_info *fs_info = btrfs_sb(inode->i_sb);
		const u32 sectorsize = fs_info->sectorsize;
		u64 start;
		u64 end;
		u32 len;

		/* For now only order 0 folios are supported for data. */
		ASSERT(folio_order(folio) == 0);
		btrfs_debug(fs_info,
			"%s: bi_sector=%llu, err=%d, mirror=%u",
			__func__, bio->bi_iter.bi_sector, bio->bi_status,
			bbio->mirror_num);

		/*
		 * We always issue full-sector reads, but if some block in a
		 * folio fails to read, blk_update_request() will advance
		 * bv_offset and adjust bv_len to compensate.  Print a warning
		 * for unaligned offsets, and an error if they don't add up to
		 * a full sector.
		 */
		if (!IS_ALIGNED(fi.offset, sectorsize))
			btrfs_err(fs_info,
		"partial page read in btrfs with offset %zu and length %zu",
				  fi.offset, fi.length);
		else if (!IS_ALIGNED(fi.offset + fi.length, sectorsize))
			btrfs_info(fs_info,
		"incomplete page read with offset %zu and length %zu",
				   fi.offset, fi.length);

		start = folio_pos(folio) + fi.offset;
		end = start + fi.length - 1;
		len = fi.length;

		if (likely(uptodate)) {
			loff_t i_size = i_size_read(inode);
			pgoff_t end_index = i_size >> folio_shift(folio);

			/*
			 * Zero out the remaining part if this range straddles
			 * i_size.
			 *
			 * Here we should only zero the range inside the folio,
			 * not touch anything else.
			 *
			 * NOTE: i_size is exclusive while end is inclusive.
			 */
			if (folio_index(folio) == end_index && i_size <= end) {
				u32 zero_start = max(offset_in_folio(folio, i_size),
						     offset_in_folio(folio, start));
				u32 zero_len = offset_in_folio(folio, end) + 1 -
					       zero_start;

				folio_zero_range(folio, zero_start, zero_len);
			}
		}

		/* Update page status and unlock. */
		end_page_read(folio_page(folio, 0), uptodate, start, len);
		endio_readpage_release_extent(&processed, BTRFS_I(inode),
					      start, end, uptodate);

		ASSERT(bio_offset + len > bio_offset);
		bio_offset += len;

	}
	/* Release the last extent */
	endio_readpage_release_extent(&processed, NULL, 0, 0, false);
	bio_put(bio);
}

/*
 * Populate every free slot in a provided array with pages.
 *
 * @nr_pages:   number of pages to allocate
 * @page_array: the array to fill with pages; any existing non-null entries in
 * 		the array will be skipped
 * @extra_gfp:	the extra GFP flags for the allocation.
 *
 * Return: 0        if all pages were able to be allocated;
 *         -ENOMEM  otherwise, the partially allocated pages would be freed and
 *                  the array slots zeroed
 */
int btrfs_alloc_page_array(unsigned int nr_pages, struct page **page_array,
			   gfp_t extra_gfp)
{
	unsigned int allocated;

	for (allocated = 0; allocated < nr_pages;) {
		unsigned int last = allocated;

		allocated = alloc_pages_bulk_array(GFP_NOFS | extra_gfp,
						   nr_pages, page_array);

		if (allocated == nr_pages)
			return 0;

		/*
		 * During this iteration, no page could be allocated, even
		 * though alloc_pages_bulk_array() falls back to alloc_page()
		 * if  it could not bulk-allocate. So we must be out of memory.
		 */
		if (allocated == last) {
			for (int i = 0; i < allocated; i++) {
				__free_page(page_array[i]);
				page_array[i] = NULL;
			}
			return -ENOMEM;
		}

		memalloc_retry_wait(GFP_NOFS);
	}
	return 0;
}

/*
 * Populate needed folios for the extent buffer.
 *
 * For now, the folios populated are always in order 0 (aka, single page).
 */
static int alloc_eb_folio_array(struct extent_buffer *eb, gfp_t extra_gfp)
{
	struct page *page_array[INLINE_EXTENT_BUFFER_PAGES] = { 0 };
	int num_pages = num_extent_pages(eb);
	int ret;

	ret = btrfs_alloc_page_array(num_pages, page_array, extra_gfp);
	if (ret < 0)
		return ret;

	for (int i = 0; i < num_pages; i++)
		eb->folios[i] = page_folio(page_array[i]);
	return 0;
}

static bool btrfs_bio_is_contig(struct btrfs_bio_ctrl *bio_ctrl,
				struct page *page, u64 disk_bytenr,
				unsigned int pg_offset)
{
	struct bio *bio = &bio_ctrl->bbio->bio;
	struct bio_vec *bvec = bio_last_bvec_all(bio);
	const sector_t sector = disk_bytenr >> SECTOR_SHIFT;

	if (bio_ctrl->compress_type != BTRFS_COMPRESS_NONE) {
		/*
		 * For compression, all IO should have its logical bytenr set
		 * to the starting bytenr of the compressed extent.
		 */
		return bio->bi_iter.bi_sector == sector;
	}

	/*
	 * The contig check requires the following conditions to be met:
	 *
	 * 1) The pages are belonging to the same inode
	 *    This is implied by the call chain.
	 *
	 * 2) The range has adjacent logical bytenr
	 *
	 * 3) The range has adjacent file offset
	 *    This is required for the usage of btrfs_bio->file_offset.
	 */
	return bio_end_sector(bio) == sector &&
		page_offset(bvec->bv_page) + bvec->bv_offset + bvec->bv_len ==
		page_offset(page) + pg_offset;
}

static void alloc_new_bio(struct btrfs_inode *inode,
			  struct btrfs_bio_ctrl *bio_ctrl,
			  u64 disk_bytenr, u64 file_offset)
{
	struct btrfs_fs_info *fs_info = inode->root->fs_info;
	struct btrfs_bio *bbio;

	bbio = btrfs_bio_alloc(BIO_MAX_VECS, bio_ctrl->opf, fs_info,
			       bio_ctrl->end_io_func, NULL);
	bbio->bio.bi_iter.bi_sector = disk_bytenr >> SECTOR_SHIFT;
	bbio->inode = inode;
	bbio->file_offset = file_offset;
	bio_ctrl->bbio = bbio;
	bio_ctrl->len_to_oe_boundary = U32_MAX;

	/* Limit data write bios to the ordered boundary. */
	if (bio_ctrl->wbc) {
		struct btrfs_ordered_extent *ordered;

		ordered = btrfs_lookup_ordered_extent(inode, file_offset);
		if (ordered) {
			bio_ctrl->len_to_oe_boundary = min_t(u32, U32_MAX,
					ordered->file_offset +
					ordered->disk_num_bytes - file_offset);
			bbio->ordered = ordered;
		}

		/*
		 * Pick the last added device to support cgroup writeback.  For
		 * multi-device file systems this means blk-cgroup policies have
		 * to always be set on the last added/replaced device.
		 * This is a bit odd but has been like that for a long time.
		 */
		bio_set_dev(&bbio->bio, fs_info->fs_devices->latest_dev->bdev);
		wbc_init_bio(bio_ctrl->wbc, &bbio->bio);
	}
}

/*
 * @disk_bytenr: logical bytenr where the write will be
 * @page:	page to add to the bio
 * @size:	portion of page that we want to write to
 * @pg_offset:	offset of the new bio or to check whether we are adding
 *              a contiguous page to the previous one
 *
 * The will either add the page into the existing @bio_ctrl->bbio, or allocate a
 * new one in @bio_ctrl->bbio.
 * The mirror number for this IO should already be initizlied in
 * @bio_ctrl->mirror_num.
 */
static void submit_extent_page(struct btrfs_bio_ctrl *bio_ctrl,
			       u64 disk_bytenr, struct page *page,
			       size_t size, unsigned long pg_offset)
{
	struct btrfs_inode *inode = BTRFS_I(page->mapping->host);

	ASSERT(pg_offset + size <= PAGE_SIZE);
	ASSERT(bio_ctrl->end_io_func);

	if (bio_ctrl->bbio &&
	    !btrfs_bio_is_contig(bio_ctrl, page, disk_bytenr, pg_offset))
		submit_one_bio(bio_ctrl);

	do {
		u32 len = size;

		/* Allocate new bio if needed */
		if (!bio_ctrl->bbio) {
			alloc_new_bio(inode, bio_ctrl, disk_bytenr,
				      page_offset(page) + pg_offset);
		}

		/* Cap to the current ordered extent boundary if there is one. */
		if (len > bio_ctrl->len_to_oe_boundary) {
			ASSERT(bio_ctrl->compress_type == BTRFS_COMPRESS_NONE);
			ASSERT(is_data_inode(&inode->vfs_inode));
			len = bio_ctrl->len_to_oe_boundary;
		}

		if (bio_add_page(&bio_ctrl->bbio->bio, page, len, pg_offset) != len) {
			/* bio full: move on to a new one */
			submit_one_bio(bio_ctrl);
			continue;
		}

		if (bio_ctrl->wbc)
			wbc_account_cgroup_owner(bio_ctrl->wbc, page, len);

		size -= len;
		pg_offset += len;
		disk_bytenr += len;

		/*
		 * len_to_oe_boundary defaults to U32_MAX, which isn't page or
		 * sector aligned.  alloc_new_bio() then sets it to the end of
		 * our ordered extent for writes into zoned devices.
		 *
		 * When len_to_oe_boundary is tracking an ordered extent, we
		 * trust the ordered extent code to align things properly, and
		 * the check above to cap our write to the ordered extent
		 * boundary is correct.
		 *
		 * When len_to_oe_boundary is U32_MAX, the cap above would
		 * result in a 4095 byte IO for the last page right before
		 * we hit the bio limit of UINT_MAX.  bio_add_page() has all
		 * the checks required to make sure we don't overflow the bio,
		 * and we should just ignore len_to_oe_boundary completely
		 * unless we're using it to track an ordered extent.
		 *
		 * It's pretty hard to make a bio sized U32_MAX, but it can
		 * happen when the page cache is able to feed us contiguous
		 * pages for large extents.
		 */
		if (bio_ctrl->len_to_oe_boundary != U32_MAX)
			bio_ctrl->len_to_oe_boundary -= len;

		/* Ordered extent boundary: move on to a new bio. */
		if (bio_ctrl->len_to_oe_boundary == 0)
			submit_one_bio(bio_ctrl);
	} while (size);
}

static int attach_extent_buffer_folio(struct extent_buffer *eb,
				      struct folio *folio,
				      struct btrfs_subpage *prealloc)
{
	struct btrfs_fs_info *fs_info = eb->fs_info;
	int ret = 0;

	/*
	 * If the page is mapped to btree inode, we should hold the private
	 * lock to prevent race.
	 * For cloned or dummy extent buffers, their pages are not mapped and
	 * will not race with any other ebs.
	 */
<<<<<<< HEAD
	if (page->mapping)
		lockdep_assert_held(&page->mapping->i_private_lock);
=======
	if (folio->mapping)
		lockdep_assert_held(&folio->mapping->private_lock);
>>>>>>> e94dfb7a

	if (fs_info->nodesize >= PAGE_SIZE) {
		if (!folio_test_private(folio))
			folio_attach_private(folio, eb);
		else
			WARN_ON(folio_get_private(folio) != eb);
		return 0;
	}

	/* Already mapped, just free prealloc */
	if (folio_test_private(folio)) {
		btrfs_free_subpage(prealloc);
		return 0;
	}

	if (prealloc)
		/* Has preallocated memory for subpage */
		folio_attach_private(folio, prealloc);
	else
		/* Do new allocation to attach subpage */
		ret = btrfs_attach_subpage(fs_info, folio, BTRFS_SUBPAGE_METADATA);
	return ret;
}

int set_page_extent_mapped(struct page *page)
{
	struct folio *folio = page_folio(page);
	struct btrfs_fs_info *fs_info;

	ASSERT(page->mapping);

	if (folio_test_private(folio))
		return 0;

	fs_info = btrfs_sb(page->mapping->host->i_sb);

	if (btrfs_is_subpage(fs_info, page->mapping))
		return btrfs_attach_subpage(fs_info, folio, BTRFS_SUBPAGE_DATA);

	folio_attach_private(folio, (void *)EXTENT_FOLIO_PRIVATE);
	return 0;
}

void clear_page_extent_mapped(struct page *page)
{
	struct folio *folio = page_folio(page);
	struct btrfs_fs_info *fs_info;

	ASSERT(page->mapping);

	if (!folio_test_private(folio))
		return;

	fs_info = btrfs_sb(page->mapping->host->i_sb);
	if (btrfs_is_subpage(fs_info, page->mapping))
		return btrfs_detach_subpage(fs_info, folio);

	folio_detach_private(folio);
}

static struct extent_map *
__get_extent_map(struct inode *inode, struct page *page, size_t pg_offset,
		 u64 start, u64 len, struct extent_map **em_cached)
{
	struct extent_map *em;

	if (em_cached && *em_cached) {
		em = *em_cached;
		if (extent_map_in_tree(em) && start >= em->start &&
		    start < extent_map_end(em)) {
			refcount_inc(&em->refs);
			return em;
		}

		free_extent_map(em);
		*em_cached = NULL;
	}

	em = btrfs_get_extent(BTRFS_I(inode), page, pg_offset, start, len);
	if (em_cached && !IS_ERR(em)) {
		BUG_ON(*em_cached);
		refcount_inc(&em->refs);
		*em_cached = em;
	}
	return em;
}
/*
 * basic readpage implementation.  Locked extent state structs are inserted
 * into the tree that are removed when the IO is done (by the end_io
 * handlers)
 * XXX JDM: This needs looking at to ensure proper page locking
 * return 0 on success, otherwise return error
 */
static int btrfs_do_readpage(struct page *page, struct extent_map **em_cached,
		      struct btrfs_bio_ctrl *bio_ctrl, u64 *prev_em_start)
{
	struct inode *inode = page->mapping->host;
	struct btrfs_fs_info *fs_info = btrfs_sb(inode->i_sb);
	u64 start = page_offset(page);
	const u64 end = start + PAGE_SIZE - 1;
	u64 cur = start;
	u64 extent_offset;
	u64 last_byte = i_size_read(inode);
	u64 block_start;
	struct extent_map *em;
	int ret = 0;
	size_t pg_offset = 0;
	size_t iosize;
	size_t blocksize = inode->i_sb->s_blocksize;
	struct extent_io_tree *tree = &BTRFS_I(inode)->io_tree;

	ret = set_page_extent_mapped(page);
	if (ret < 0) {
		unlock_extent(tree, start, end, NULL);
		unlock_page(page);
		return ret;
	}

	if (page->index == last_byte >> PAGE_SHIFT) {
		size_t zero_offset = offset_in_page(last_byte);

		if (zero_offset) {
			iosize = PAGE_SIZE - zero_offset;
			memzero_page(page, zero_offset, iosize);
		}
	}
	bio_ctrl->end_io_func = end_bbio_data_read;
	begin_page_read(fs_info, page);
	while (cur <= end) {
		enum btrfs_compression_type compress_type = BTRFS_COMPRESS_NONE;
		bool force_bio_submit = false;
		u64 disk_bytenr;

		ASSERT(IS_ALIGNED(cur, fs_info->sectorsize));
		if (cur >= last_byte) {
			iosize = PAGE_SIZE - pg_offset;
			memzero_page(page, pg_offset, iosize);
			unlock_extent(tree, cur, cur + iosize - 1, NULL);
			end_page_read(page, true, cur, iosize);
			break;
		}
		em = __get_extent_map(inode, page, pg_offset, cur,
				      end - cur + 1, em_cached);
		if (IS_ERR(em)) {
			unlock_extent(tree, cur, end, NULL);
			end_page_read(page, false, cur, end + 1 - cur);
			return PTR_ERR(em);
		}
		extent_offset = cur - em->start;
		BUG_ON(extent_map_end(em) <= cur);
		BUG_ON(end < cur);

		compress_type = extent_map_compression(em);

		iosize = min(extent_map_end(em) - cur, end - cur + 1);
		iosize = ALIGN(iosize, blocksize);
		if (compress_type != BTRFS_COMPRESS_NONE)
			disk_bytenr = em->block_start;
		else
			disk_bytenr = em->block_start + extent_offset;
		block_start = em->block_start;
		if (em->flags & EXTENT_FLAG_PREALLOC)
			block_start = EXTENT_MAP_HOLE;

		/*
		 * If we have a file range that points to a compressed extent
		 * and it's followed by a consecutive file range that points
		 * to the same compressed extent (possibly with a different
		 * offset and/or length, so it either points to the whole extent
		 * or only part of it), we must make sure we do not submit a
		 * single bio to populate the pages for the 2 ranges because
		 * this makes the compressed extent read zero out the pages
		 * belonging to the 2nd range. Imagine the following scenario:
		 *
		 *  File layout
		 *  [0 - 8K]                     [8K - 24K]
		 *    |                               |
		 *    |                               |
		 * points to extent X,         points to extent X,
		 * offset 4K, length of 8K     offset 0, length 16K
		 *
		 * [extent X, compressed length = 4K uncompressed length = 16K]
		 *
		 * If the bio to read the compressed extent covers both ranges,
		 * it will decompress extent X into the pages belonging to the
		 * first range and then it will stop, zeroing out the remaining
		 * pages that belong to the other range that points to extent X.
		 * So here we make sure we submit 2 bios, one for the first
		 * range and another one for the third range. Both will target
		 * the same physical extent from disk, but we can't currently
		 * make the compressed bio endio callback populate the pages
		 * for both ranges because each compressed bio is tightly
		 * coupled with a single extent map, and each range can have
		 * an extent map with a different offset value relative to the
		 * uncompressed data of our extent and different lengths. This
		 * is a corner case so we prioritize correctness over
		 * non-optimal behavior (submitting 2 bios for the same extent).
		 */
		if (compress_type != BTRFS_COMPRESS_NONE &&
		    prev_em_start && *prev_em_start != (u64)-1 &&
		    *prev_em_start != em->start)
			force_bio_submit = true;

		if (prev_em_start)
			*prev_em_start = em->start;

		free_extent_map(em);
		em = NULL;

		/* we've found a hole, just zero and go on */
		if (block_start == EXTENT_MAP_HOLE) {
			memzero_page(page, pg_offset, iosize);

			unlock_extent(tree, cur, cur + iosize - 1, NULL);
			end_page_read(page, true, cur, iosize);
			cur = cur + iosize;
			pg_offset += iosize;
			continue;
		}
		/* the get_extent function already copied into the page */
		if (block_start == EXTENT_MAP_INLINE) {
			unlock_extent(tree, cur, cur + iosize - 1, NULL);
			end_page_read(page, true, cur, iosize);
			cur = cur + iosize;
			pg_offset += iosize;
			continue;
		}

		if (bio_ctrl->compress_type != compress_type) {
			submit_one_bio(bio_ctrl);
			bio_ctrl->compress_type = compress_type;
		}

		if (force_bio_submit)
			submit_one_bio(bio_ctrl);
		submit_extent_page(bio_ctrl, disk_bytenr, page, iosize,
				   pg_offset);
		cur = cur + iosize;
		pg_offset += iosize;
	}

	return 0;
}

int btrfs_read_folio(struct file *file, struct folio *folio)
{
	struct page *page = &folio->page;
	struct btrfs_inode *inode = BTRFS_I(page->mapping->host);
	u64 start = page_offset(page);
	u64 end = start + PAGE_SIZE - 1;
	struct btrfs_bio_ctrl bio_ctrl = { .opf = REQ_OP_READ };
	int ret;

	btrfs_lock_and_flush_ordered_range(inode, start, end, NULL);

	ret = btrfs_do_readpage(page, NULL, &bio_ctrl, NULL);
	/*
	 * If btrfs_do_readpage() failed we will want to submit the assembled
	 * bio to do the cleanup.
	 */
	submit_one_bio(&bio_ctrl);
	return ret;
}

static inline void contiguous_readpages(struct page *pages[], int nr_pages,
					u64 start, u64 end,
					struct extent_map **em_cached,
					struct btrfs_bio_ctrl *bio_ctrl,
					u64 *prev_em_start)
{
	struct btrfs_inode *inode = BTRFS_I(pages[0]->mapping->host);
	int index;

	btrfs_lock_and_flush_ordered_range(inode, start, end, NULL);

	for (index = 0; index < nr_pages; index++) {
		btrfs_do_readpage(pages[index], em_cached, bio_ctrl,
				  prev_em_start);
		put_page(pages[index]);
	}
}

/*
 * helper for __extent_writepage, doing all of the delayed allocation setup.
 *
 * This returns 1 if btrfs_run_delalloc_range function did all the work required
 * to write the page (copy into inline extent).  In this case the IO has
 * been started and the page is already unlocked.
 *
 * This returns 0 if all went well (page still locked)
 * This returns < 0 if there were errors (page still locked)
 */
static noinline_for_stack int writepage_delalloc(struct btrfs_inode *inode,
		struct page *page, struct writeback_control *wbc)
{
	const u64 page_start = page_offset(page);
	const u64 page_end = page_start + PAGE_SIZE - 1;
	u64 delalloc_start = page_start;
	u64 delalloc_end = page_end;
	u64 delalloc_to_write = 0;
	int ret = 0;

	while (delalloc_start < page_end) {
		delalloc_end = page_end;
		if (!find_lock_delalloc_range(&inode->vfs_inode, page,
					      &delalloc_start, &delalloc_end)) {
			delalloc_start = delalloc_end + 1;
			continue;
		}

		ret = btrfs_run_delalloc_range(inode, page, delalloc_start,
					       delalloc_end, wbc);
		if (ret < 0)
			return ret;

		delalloc_start = delalloc_end + 1;
	}

	/*
	 * delalloc_end is already one less than the total length, so
	 * we don't subtract one from PAGE_SIZE
	 */
	delalloc_to_write +=
		DIV_ROUND_UP(delalloc_end + 1 - page_start, PAGE_SIZE);

	/*
	 * If btrfs_run_dealloc_range() already started I/O and unlocked
	 * the pages, we just need to account for them here.
	 */
	if (ret == 1) {
		wbc->nr_to_write -= delalloc_to_write;
		return 1;
	}

	if (wbc->nr_to_write < delalloc_to_write) {
		int thresh = 8192;

		if (delalloc_to_write < thresh * 2)
			thresh = delalloc_to_write;
		wbc->nr_to_write = min_t(u64, delalloc_to_write,
					 thresh);
	}

	return 0;
}

/*
 * Find the first byte we need to write.
 *
 * For subpage, one page can contain several sectors, and
 * __extent_writepage_io() will just grab all extent maps in the page
 * range and try to submit all non-inline/non-compressed extents.
 *
 * This is a big problem for subpage, we shouldn't re-submit already written
 * data at all.
 * This function will lookup subpage dirty bit to find which range we really
 * need to submit.
 *
 * Return the next dirty range in [@start, @end).
 * If no dirty range is found, @start will be page_offset(page) + PAGE_SIZE.
 */
static void find_next_dirty_byte(struct btrfs_fs_info *fs_info,
				 struct page *page, u64 *start, u64 *end)
{
	struct folio *folio = page_folio(page);
	struct btrfs_subpage *subpage = folio_get_private(folio);
	struct btrfs_subpage_info *spi = fs_info->subpage_info;
	u64 orig_start = *start;
	/* Declare as unsigned long so we can use bitmap ops */
	unsigned long flags;
	int range_start_bit;
	int range_end_bit;

	/*
	 * For regular sector size == page size case, since one page only
	 * contains one sector, we return the page offset directly.
	 */
	if (!btrfs_is_subpage(fs_info, page->mapping)) {
		*start = page_offset(page);
		*end = page_offset(page) + PAGE_SIZE;
		return;
	}

	range_start_bit = spi->dirty_offset +
			  (offset_in_page(orig_start) >> fs_info->sectorsize_bits);

	/* We should have the page locked, but just in case */
	spin_lock_irqsave(&subpage->lock, flags);
	bitmap_next_set_region(subpage->bitmaps, &range_start_bit, &range_end_bit,
			       spi->dirty_offset + spi->bitmap_nr_bits);
	spin_unlock_irqrestore(&subpage->lock, flags);

	range_start_bit -= spi->dirty_offset;
	range_end_bit -= spi->dirty_offset;

	*start = page_offset(page) + range_start_bit * fs_info->sectorsize;
	*end = page_offset(page) + range_end_bit * fs_info->sectorsize;
}

/*
 * helper for __extent_writepage.  This calls the writepage start hooks,
 * and does the loop to map the page into extents and bios.
 *
 * We return 1 if the IO is started and the page is unlocked,
 * 0 if all went well (page still locked)
 * < 0 if there were errors (page still locked)
 */
static noinline_for_stack int __extent_writepage_io(struct btrfs_inode *inode,
				 struct page *page,
				 struct btrfs_bio_ctrl *bio_ctrl,
				 loff_t i_size,
				 int *nr_ret)
{
	struct btrfs_fs_info *fs_info = inode->root->fs_info;
	u64 cur = page_offset(page);
	u64 end = cur + PAGE_SIZE - 1;
	u64 extent_offset;
	u64 block_start;
	struct extent_map *em;
	int ret = 0;
	int nr = 0;

	ret = btrfs_writepage_cow_fixup(page);
	if (ret) {
		/* Fixup worker will requeue */
		redirty_page_for_writepage(bio_ctrl->wbc, page);
		unlock_page(page);
		return 1;
	}

	bio_ctrl->end_io_func = end_bbio_data_write;
	while (cur <= end) {
		u32 len = end - cur + 1;
		u64 disk_bytenr;
		u64 em_end;
		u64 dirty_range_start = cur;
		u64 dirty_range_end;
		u32 iosize;

		if (cur >= i_size) {
			btrfs_mark_ordered_io_finished(inode, page, cur, len,
						       true);
			/*
			 * This range is beyond i_size, thus we don't need to
			 * bother writing back.
			 * But we still need to clear the dirty subpage bit, or
			 * the next time the page gets dirtied, we will try to
			 * writeback the sectors with subpage dirty bits,
			 * causing writeback without ordered extent.
			 */
			btrfs_folio_clear_dirty(fs_info, page_folio(page), cur, len);
			break;
		}

		find_next_dirty_byte(fs_info, page, &dirty_range_start,
				     &dirty_range_end);
		if (cur < dirty_range_start) {
			cur = dirty_range_start;
			continue;
		}

		em = btrfs_get_extent(inode, NULL, 0, cur, len);
		if (IS_ERR(em)) {
			ret = PTR_ERR_OR_ZERO(em);
			goto out_error;
		}

		extent_offset = cur - em->start;
		em_end = extent_map_end(em);
		ASSERT(cur <= em_end);
		ASSERT(cur < end);
		ASSERT(IS_ALIGNED(em->start, fs_info->sectorsize));
		ASSERT(IS_ALIGNED(em->len, fs_info->sectorsize));

		block_start = em->block_start;
		disk_bytenr = em->block_start + extent_offset;

		ASSERT(!extent_map_is_compressed(em));
		ASSERT(block_start != EXTENT_MAP_HOLE);
		ASSERT(block_start != EXTENT_MAP_INLINE);

		/*
		 * Note that em_end from extent_map_end() and dirty_range_end from
		 * find_next_dirty_byte() are all exclusive
		 */
		iosize = min(min(em_end, end + 1), dirty_range_end) - cur;
		free_extent_map(em);
		em = NULL;

		btrfs_set_range_writeback(inode, cur, cur + iosize - 1);
		if (!PageWriteback(page)) {
			btrfs_err(inode->root->fs_info,
				   "page %lu not writeback, cur %llu end %llu",
			       page->index, cur, end);
		}

		/*
		 * Although the PageDirty bit is cleared before entering this
		 * function, subpage dirty bit is not cleared.
		 * So clear subpage dirty bit here so next time we won't submit
		 * page for range already written to disk.
		 */
		btrfs_folio_clear_dirty(fs_info, page_folio(page), cur, iosize);

		submit_extent_page(bio_ctrl, disk_bytenr, page, iosize,
				   cur - page_offset(page));
		cur += iosize;
		nr++;
	}

	btrfs_folio_assert_not_dirty(fs_info, page_folio(page));
	*nr_ret = nr;
	return 0;

out_error:
	/*
	 * If we finish without problem, we should not only clear page dirty,
	 * but also empty subpage dirty bits
	 */
	*nr_ret = nr;
	return ret;
}

/*
 * the writepage semantics are similar to regular writepage.  extent
 * records are inserted to lock ranges in the tree, and as dirty areas
 * are found, they are marked writeback.  Then the lock bits are removed
 * and the end_io handler clears the writeback ranges
 *
 * Return 0 if everything goes well.
 * Return <0 for error.
 */
static int __extent_writepage(struct page *page, struct btrfs_bio_ctrl *bio_ctrl)
{
	struct folio *folio = page_folio(page);
	struct inode *inode = page->mapping->host;
	const u64 page_start = page_offset(page);
	int ret;
	int nr = 0;
	size_t pg_offset;
	loff_t i_size = i_size_read(inode);
	unsigned long end_index = i_size >> PAGE_SHIFT;

	trace___extent_writepage(page, inode, bio_ctrl->wbc);

	WARN_ON(!PageLocked(page));

	pg_offset = offset_in_page(i_size);
	if (page->index > end_index ||
	   (page->index == end_index && !pg_offset)) {
		folio_invalidate(folio, 0, folio_size(folio));
		folio_unlock(folio);
		return 0;
	}

	if (page->index == end_index)
		memzero_page(page, pg_offset, PAGE_SIZE - pg_offset);

	ret = set_page_extent_mapped(page);
	if (ret < 0)
		goto done;

	ret = writepage_delalloc(BTRFS_I(inode), page, bio_ctrl->wbc);
	if (ret == 1)
		return 0;
	if (ret)
		goto done;

	ret = __extent_writepage_io(BTRFS_I(inode), page, bio_ctrl, i_size, &nr);
	if (ret == 1)
		return 0;

	bio_ctrl->wbc->nr_to_write--;

done:
	if (nr == 0) {
		/* make sure the mapping tag for page dirty gets cleared */
		set_page_writeback(page);
		end_page_writeback(page);
	}
	if (ret) {
		btrfs_mark_ordered_io_finished(BTRFS_I(inode), page, page_start,
					       PAGE_SIZE, !ret);
		mapping_set_error(page->mapping, ret);
	}
	unlock_page(page);
	ASSERT(ret <= 0);
	return ret;
}

void wait_on_extent_buffer_writeback(struct extent_buffer *eb)
{
	wait_on_bit_io(&eb->bflags, EXTENT_BUFFER_WRITEBACK,
		       TASK_UNINTERRUPTIBLE);
}

/*
 * Lock extent buffer status and pages for writeback.
 *
 * Return %false if the extent buffer doesn't need to be submitted (e.g. the
 * extent buffer is not dirty)
 * Return %true is the extent buffer is submitted to bio.
 */
static noinline_for_stack bool lock_extent_buffer_for_io(struct extent_buffer *eb,
			  struct writeback_control *wbc)
{
	struct btrfs_fs_info *fs_info = eb->fs_info;
	bool ret = false;

	btrfs_tree_lock(eb);
	while (test_bit(EXTENT_BUFFER_WRITEBACK, &eb->bflags)) {
		btrfs_tree_unlock(eb);
		if (wbc->sync_mode != WB_SYNC_ALL)
			return false;
		wait_on_extent_buffer_writeback(eb);
		btrfs_tree_lock(eb);
	}

	/*
	 * We need to do this to prevent races in people who check if the eb is
	 * under IO since we can end up having no IO bits set for a short period
	 * of time.
	 */
	spin_lock(&eb->refs_lock);
	if (test_and_clear_bit(EXTENT_BUFFER_DIRTY, &eb->bflags)) {
		set_bit(EXTENT_BUFFER_WRITEBACK, &eb->bflags);
		spin_unlock(&eb->refs_lock);
		btrfs_set_header_flag(eb, BTRFS_HEADER_FLAG_WRITTEN);
		percpu_counter_add_batch(&fs_info->dirty_metadata_bytes,
					 -eb->len,
					 fs_info->dirty_metadata_batch);
		ret = true;
	} else {
		spin_unlock(&eb->refs_lock);
	}
	btrfs_tree_unlock(eb);
	return ret;
}

static void set_btree_ioerr(struct extent_buffer *eb)
{
	struct btrfs_fs_info *fs_info = eb->fs_info;

	set_bit(EXTENT_BUFFER_WRITE_ERR, &eb->bflags);

	/*
	 * A read may stumble upon this buffer later, make sure that it gets an
	 * error and knows there was an error.
	 */
	clear_bit(EXTENT_BUFFER_UPTODATE, &eb->bflags);

	/*
	 * We need to set the mapping with the io error as well because a write
	 * error will flip the file system readonly, and then syncfs() will
	 * return a 0 because we are readonly if we don't modify the err seq for
	 * the superblock.
	 */
	mapping_set_error(eb->fs_info->btree_inode->i_mapping, -EIO);

	/*
	 * If writeback for a btree extent that doesn't belong to a log tree
	 * failed, increment the counter transaction->eb_write_errors.
	 * We do this because while the transaction is running and before it's
	 * committing (when we call filemap_fdata[write|wait]_range against
	 * the btree inode), we might have
	 * btree_inode->i_mapping->a_ops->writepages() called by the VM - if it
	 * returns an error or an error happens during writeback, when we're
	 * committing the transaction we wouldn't know about it, since the pages
	 * can be no longer dirty nor marked anymore for writeback (if a
	 * subsequent modification to the extent buffer didn't happen before the
	 * transaction commit), which makes filemap_fdata[write|wait]_range not
	 * able to find the pages tagged with SetPageError at transaction
	 * commit time. So if this happens we must abort the transaction,
	 * otherwise we commit a super block with btree roots that point to
	 * btree nodes/leafs whose content on disk is invalid - either garbage
	 * or the content of some node/leaf from a past generation that got
	 * cowed or deleted and is no longer valid.
	 *
	 * Note: setting AS_EIO/AS_ENOSPC in the btree inode's i_mapping would
	 * not be enough - we need to distinguish between log tree extents vs
	 * non-log tree extents, and the next filemap_fdatawait_range() call
	 * will catch and clear such errors in the mapping - and that call might
	 * be from a log sync and not from a transaction commit. Also, checking
	 * for the eb flag EXTENT_BUFFER_WRITE_ERR at transaction commit time is
	 * not done and would not be reliable - the eb might have been released
	 * from memory and reading it back again means that flag would not be
	 * set (since it's a runtime flag, not persisted on disk).
	 *
	 * Using the flags below in the btree inode also makes us achieve the
	 * goal of AS_EIO/AS_ENOSPC when writepages() returns success, started
	 * writeback for all dirty pages and before filemap_fdatawait_range()
	 * is called, the writeback for all dirty pages had already finished
	 * with errors - because we were not using AS_EIO/AS_ENOSPC,
	 * filemap_fdatawait_range() would return success, as it could not know
	 * that writeback errors happened (the pages were no longer tagged for
	 * writeback).
	 */
	switch (eb->log_index) {
	case -1:
		set_bit(BTRFS_FS_BTREE_ERR, &fs_info->flags);
		break;
	case 0:
		set_bit(BTRFS_FS_LOG1_ERR, &fs_info->flags);
		break;
	case 1:
		set_bit(BTRFS_FS_LOG2_ERR, &fs_info->flags);
		break;
	default:
		BUG(); /* unexpected, logic error */
	}
}

/*
 * The endio specific version which won't touch any unsafe spinlock in endio
 * context.
 */
static struct extent_buffer *find_extent_buffer_nolock(
		struct btrfs_fs_info *fs_info, u64 start)
{
	struct extent_buffer *eb;

	rcu_read_lock();
	eb = radix_tree_lookup(&fs_info->buffer_radix,
			       start >> fs_info->sectorsize_bits);
	if (eb && atomic_inc_not_zero(&eb->refs)) {
		rcu_read_unlock();
		return eb;
	}
	rcu_read_unlock();
	return NULL;
}

static void end_bbio_meta_write(struct btrfs_bio *bbio)
{
	struct extent_buffer *eb = bbio->private;
	struct btrfs_fs_info *fs_info = eb->fs_info;
	bool uptodate = !bbio->bio.bi_status;
	struct folio_iter fi;
	u32 bio_offset = 0;

	if (!uptodate)
		set_btree_ioerr(eb);

	bio_for_each_folio_all(fi, &bbio->bio) {
		u64 start = eb->start + bio_offset;
		struct folio *folio = fi.folio;
		u32 len = fi.length;

		btrfs_folio_clear_writeback(fs_info, folio, start, len);
		bio_offset += len;
	}

	clear_bit(EXTENT_BUFFER_WRITEBACK, &eb->bflags);
	smp_mb__after_atomic();
	wake_up_bit(&eb->bflags, EXTENT_BUFFER_WRITEBACK);

	bio_put(&bbio->bio);
}

static void prepare_eb_write(struct extent_buffer *eb)
{
	u32 nritems;
	unsigned long start;
	unsigned long end;

	clear_bit(EXTENT_BUFFER_WRITE_ERR, &eb->bflags);

	/* Set btree blocks beyond nritems with 0 to avoid stale content */
	nritems = btrfs_header_nritems(eb);
	if (btrfs_header_level(eb) > 0) {
		end = btrfs_node_key_ptr_offset(eb, nritems);
		memzero_extent_buffer(eb, end, eb->len - end);
	} else {
		/*
		 * Leaf:
		 * header 0 1 2 .. N ... data_N .. data_2 data_1 data_0
		 */
		start = btrfs_item_nr_offset(eb, nritems);
		end = btrfs_item_nr_offset(eb, 0);
		if (nritems == 0)
			end += BTRFS_LEAF_DATA_SIZE(eb->fs_info);
		else
			end += btrfs_item_offset(eb, nritems - 1);
		memzero_extent_buffer(eb, start, end - start);
	}
}

static noinline_for_stack void write_one_eb(struct extent_buffer *eb,
					    struct writeback_control *wbc)
{
	struct btrfs_fs_info *fs_info = eb->fs_info;
	struct btrfs_bio *bbio;

	prepare_eb_write(eb);

	bbio = btrfs_bio_alloc(INLINE_EXTENT_BUFFER_PAGES,
			       REQ_OP_WRITE | REQ_META | wbc_to_write_flags(wbc),
			       eb->fs_info, end_bbio_meta_write, eb);
	bbio->bio.bi_iter.bi_sector = eb->start >> SECTOR_SHIFT;
	bio_set_dev(&bbio->bio, fs_info->fs_devices->latest_dev->bdev);
	wbc_init_bio(wbc, &bbio->bio);
	bbio->inode = BTRFS_I(eb->fs_info->btree_inode);
	bbio->file_offset = eb->start;
	if (fs_info->nodesize < PAGE_SIZE) {
		struct folio *folio = eb->folios[0];
		bool ret;

		folio_lock(folio);
		btrfs_subpage_set_writeback(fs_info, folio, eb->start, eb->len);
		if (btrfs_subpage_clear_and_test_dirty(fs_info, folio, eb->start,
						       eb->len)) {
			folio_clear_dirty_for_io(folio);
			wbc->nr_to_write--;
		}
		ret = bio_add_folio(&bbio->bio, folio, eb->len,
				    eb->start - folio_pos(folio));
		ASSERT(ret);
		wbc_account_cgroup_owner(wbc, folio_page(folio, 0), eb->len);
		folio_unlock(folio);
	} else {
		int num_folios = num_extent_folios(eb);

		for (int i = 0; i < num_folios; i++) {
			struct folio *folio = eb->folios[i];
			bool ret;

			folio_lock(folio);
			folio_clear_dirty_for_io(folio);
			folio_start_writeback(folio);
			ret = bio_add_folio(&bbio->bio, folio, folio_size(folio), 0);
			ASSERT(ret);
			wbc_account_cgroup_owner(wbc, folio_page(folio, 0),
						 folio_size(folio));
			wbc->nr_to_write -= folio_nr_pages(folio);
			folio_unlock(folio);
		}
	}
	btrfs_submit_bio(bbio, 0);
}

/*
 * Submit one subpage btree page.
 *
 * The main difference to submit_eb_page() is:
 * - Page locking
 *   For subpage, we don't rely on page locking at all.
 *
 * - Flush write bio
 *   We only flush bio if we may be unable to fit current extent buffers into
 *   current bio.
 *
 * Return >=0 for the number of submitted extent buffers.
 * Return <0 for fatal error.
 */
static int submit_eb_subpage(struct page *page, struct writeback_control *wbc)
{
	struct btrfs_fs_info *fs_info = btrfs_sb(page->mapping->host->i_sb);
	struct folio *folio = page_folio(page);
	int submitted = 0;
	u64 page_start = page_offset(page);
	int bit_start = 0;
	int sectors_per_node = fs_info->nodesize >> fs_info->sectorsize_bits;

	/* Lock and write each dirty extent buffers in the range */
	while (bit_start < fs_info->subpage_info->bitmap_nr_bits) {
		struct btrfs_subpage *subpage = folio_get_private(folio);
		struct extent_buffer *eb;
		unsigned long flags;
		u64 start;

		/*
		 * Take private lock to ensure the subpage won't be detached
		 * in the meantime.
		 */
<<<<<<< HEAD
		spin_lock(&page->mapping->i_private_lock);
		if (!PagePrivate(page)) {
			spin_unlock(&page->mapping->i_private_lock);
=======
		spin_lock(&page->mapping->private_lock);
		if (!folio_test_private(folio)) {
			spin_unlock(&page->mapping->private_lock);
>>>>>>> e94dfb7a
			break;
		}
		spin_lock_irqsave(&subpage->lock, flags);
		if (!test_bit(bit_start + fs_info->subpage_info->dirty_offset,
			      subpage->bitmaps)) {
			spin_unlock_irqrestore(&subpage->lock, flags);
			spin_unlock(&page->mapping->i_private_lock);
			bit_start++;
			continue;
		}

		start = page_start + bit_start * fs_info->sectorsize;
		bit_start += sectors_per_node;

		/*
		 * Here we just want to grab the eb without touching extra
		 * spin locks, so call find_extent_buffer_nolock().
		 */
		eb = find_extent_buffer_nolock(fs_info, start);
		spin_unlock_irqrestore(&subpage->lock, flags);
		spin_unlock(&page->mapping->i_private_lock);

		/*
		 * The eb has already reached 0 refs thus find_extent_buffer()
		 * doesn't return it. We don't need to write back such eb
		 * anyway.
		 */
		if (!eb)
			continue;

		if (lock_extent_buffer_for_io(eb, wbc)) {
			write_one_eb(eb, wbc);
			submitted++;
		}
		free_extent_buffer(eb);
	}
	return submitted;
}

/*
 * Submit all page(s) of one extent buffer.
 *
 * @page:	the page of one extent buffer
 * @eb_context:	to determine if we need to submit this page, if current page
 *		belongs to this eb, we don't need to submit
 *
 * The caller should pass each page in their bytenr order, and here we use
 * @eb_context to determine if we have submitted pages of one extent buffer.
 *
 * If we have, we just skip until we hit a new page that doesn't belong to
 * current @eb_context.
 *
 * If not, we submit all the page(s) of the extent buffer.
 *
 * Return >0 if we have submitted the extent buffer successfully.
 * Return 0 if we don't need to submit the page, as it's already submitted by
 * previous call.
 * Return <0 for fatal error.
 */
static int submit_eb_page(struct page *page, struct btrfs_eb_write_context *ctx)
{
	struct writeback_control *wbc = ctx->wbc;
	struct address_space *mapping = page->mapping;
	struct folio *folio = page_folio(page);
	struct extent_buffer *eb;
	int ret;

	if (!folio_test_private(folio))
		return 0;

	if (btrfs_sb(page->mapping->host->i_sb)->nodesize < PAGE_SIZE)
		return submit_eb_subpage(page, wbc);

<<<<<<< HEAD
	spin_lock(&mapping->i_private_lock);
	if (!PagePrivate(page)) {
		spin_unlock(&mapping->i_private_lock);
=======
	spin_lock(&mapping->private_lock);
	if (!folio_test_private(folio)) {
		spin_unlock(&mapping->private_lock);
>>>>>>> e94dfb7a
		return 0;
	}

	eb = folio_get_private(folio);

	/*
	 * Shouldn't happen and normally this would be a BUG_ON but no point
	 * crashing the machine for something we can survive anyway.
	 */
	if (WARN_ON(!eb)) {
		spin_unlock(&mapping->i_private_lock);
		return 0;
	}

	if (eb == ctx->eb) {
		spin_unlock(&mapping->i_private_lock);
		return 0;
	}
	ret = atomic_inc_not_zero(&eb->refs);
	spin_unlock(&mapping->i_private_lock);
	if (!ret)
		return 0;

	ctx->eb = eb;

	ret = btrfs_check_meta_write_pointer(eb->fs_info, ctx);
	if (ret) {
		if (ret == -EBUSY)
			ret = 0;
		free_extent_buffer(eb);
		return ret;
	}

	if (!lock_extent_buffer_for_io(eb, wbc)) {
		free_extent_buffer(eb);
		return 0;
	}
	/* Implies write in zoned mode. */
	if (ctx->zoned_bg) {
		/* Mark the last eb in the block group. */
		btrfs_schedule_zone_finish_bg(ctx->zoned_bg, eb);
		ctx->zoned_bg->meta_write_pointer += eb->len;
	}
	write_one_eb(eb, wbc);
	free_extent_buffer(eb);
	return 1;
}

int btree_write_cache_pages(struct address_space *mapping,
				   struct writeback_control *wbc)
{
	struct btrfs_eb_write_context ctx = { .wbc = wbc };
	struct btrfs_fs_info *fs_info = BTRFS_I(mapping->host)->root->fs_info;
	int ret = 0;
	int done = 0;
	int nr_to_write_done = 0;
	struct folio_batch fbatch;
	unsigned int nr_folios;
	pgoff_t index;
	pgoff_t end;		/* Inclusive */
	int scanned = 0;
	xa_mark_t tag;

	folio_batch_init(&fbatch);
	if (wbc->range_cyclic) {
		index = mapping->writeback_index; /* Start from prev offset */
		end = -1;
		/*
		 * Start from the beginning does not need to cycle over the
		 * range, mark it as scanned.
		 */
		scanned = (index == 0);
	} else {
		index = wbc->range_start >> PAGE_SHIFT;
		end = wbc->range_end >> PAGE_SHIFT;
		scanned = 1;
	}
	if (wbc->sync_mode == WB_SYNC_ALL)
		tag = PAGECACHE_TAG_TOWRITE;
	else
		tag = PAGECACHE_TAG_DIRTY;
	btrfs_zoned_meta_io_lock(fs_info);
retry:
	if (wbc->sync_mode == WB_SYNC_ALL)
		tag_pages_for_writeback(mapping, index, end);
	while (!done && !nr_to_write_done && (index <= end) &&
	       (nr_folios = filemap_get_folios_tag(mapping, &index, end,
					    tag, &fbatch))) {
		unsigned i;

		for (i = 0; i < nr_folios; i++) {
			struct folio *folio = fbatch.folios[i];

			ret = submit_eb_page(&folio->page, &ctx);
			if (ret == 0)
				continue;
			if (ret < 0) {
				done = 1;
				break;
			}

			/*
			 * the filesystem may choose to bump up nr_to_write.
			 * We have to make sure to honor the new nr_to_write
			 * at any time
			 */
			nr_to_write_done = wbc->nr_to_write <= 0;
		}
		folio_batch_release(&fbatch);
		cond_resched();
	}
	if (!scanned && !done) {
		/*
		 * We hit the last page and there is more work to be done: wrap
		 * back to the start of the file
		 */
		scanned = 1;
		index = 0;
		goto retry;
	}
	/*
	 * If something went wrong, don't allow any metadata write bio to be
	 * submitted.
	 *
	 * This would prevent use-after-free if we had dirty pages not
	 * cleaned up, which can still happen by fuzzed images.
	 *
	 * - Bad extent tree
	 *   Allowing existing tree block to be allocated for other trees.
	 *
	 * - Log tree operations
	 *   Exiting tree blocks get allocated to log tree, bumps its
	 *   generation, then get cleaned in tree re-balance.
	 *   Such tree block will not be written back, since it's clean,
	 *   thus no WRITTEN flag set.
	 *   And after log writes back, this tree block is not traced by
	 *   any dirty extent_io_tree.
	 *
	 * - Offending tree block gets re-dirtied from its original owner
	 *   Since it has bumped generation, no WRITTEN flag, it can be
	 *   reused without COWing. This tree block will not be traced
	 *   by btrfs_transaction::dirty_pages.
	 *
	 *   Now such dirty tree block will not be cleaned by any dirty
	 *   extent io tree. Thus we don't want to submit such wild eb
	 *   if the fs already has error.
	 *
	 * We can get ret > 0 from submit_extent_page() indicating how many ebs
	 * were submitted. Reset it to 0 to avoid false alerts for the caller.
	 */
	if (ret > 0)
		ret = 0;
	if (!ret && BTRFS_FS_ERROR(fs_info))
		ret = -EROFS;

	if (ctx.zoned_bg)
		btrfs_put_block_group(ctx.zoned_bg);
	btrfs_zoned_meta_io_unlock(fs_info);
	return ret;
}

/*
 * Walk the list of dirty pages of the given address space and write all of them.
 *
 * @mapping:   address space structure to write
 * @wbc:       subtract the number of written pages from *@wbc->nr_to_write
 * @bio_ctrl:  holds context for the write, namely the bio
 *
 * If a page is already under I/O, write_cache_pages() skips it, even
 * if it's dirty.  This is desirable behaviour for memory-cleaning writeback,
 * but it is INCORRECT for data-integrity system calls such as fsync().  fsync()
 * and msync() need to guarantee that all the data which was dirty at the time
 * the call was made get new I/O started against them.  If wbc->sync_mode is
 * WB_SYNC_ALL then we were called for data integrity and we must wait for
 * existing IO to complete.
 */
static int extent_write_cache_pages(struct address_space *mapping,
			     struct btrfs_bio_ctrl *bio_ctrl)
{
	struct writeback_control *wbc = bio_ctrl->wbc;
	struct inode *inode = mapping->host;
	int ret = 0;
	int done = 0;
	int nr_to_write_done = 0;
	struct folio_batch fbatch;
	unsigned int nr_folios;
	pgoff_t index;
	pgoff_t end;		/* Inclusive */
	pgoff_t done_index;
	int range_whole = 0;
	int scanned = 0;
	xa_mark_t tag;

	/*
	 * We have to hold onto the inode so that ordered extents can do their
	 * work when the IO finishes.  The alternative to this is failing to add
	 * an ordered extent if the igrab() fails there and that is a huge pain
	 * to deal with, so instead just hold onto the inode throughout the
	 * writepages operation.  If it fails here we are freeing up the inode
	 * anyway and we'd rather not waste our time writing out stuff that is
	 * going to be truncated anyway.
	 */
	if (!igrab(inode))
		return 0;

	folio_batch_init(&fbatch);
	if (wbc->range_cyclic) {
		index = mapping->writeback_index; /* Start from prev offset */
		end = -1;
		/*
		 * Start from the beginning does not need to cycle over the
		 * range, mark it as scanned.
		 */
		scanned = (index == 0);
	} else {
		index = wbc->range_start >> PAGE_SHIFT;
		end = wbc->range_end >> PAGE_SHIFT;
		if (wbc->range_start == 0 && wbc->range_end == LLONG_MAX)
			range_whole = 1;
		scanned = 1;
	}

	/*
	 * We do the tagged writepage as long as the snapshot flush bit is set
	 * and we are the first one who do the filemap_flush() on this inode.
	 *
	 * The nr_to_write == LONG_MAX is needed to make sure other flushers do
	 * not race in and drop the bit.
	 */
	if (range_whole && wbc->nr_to_write == LONG_MAX &&
	    test_and_clear_bit(BTRFS_INODE_SNAPSHOT_FLUSH,
			       &BTRFS_I(inode)->runtime_flags))
		wbc->tagged_writepages = 1;

	if (wbc->sync_mode == WB_SYNC_ALL || wbc->tagged_writepages)
		tag = PAGECACHE_TAG_TOWRITE;
	else
		tag = PAGECACHE_TAG_DIRTY;
retry:
	if (wbc->sync_mode == WB_SYNC_ALL || wbc->tagged_writepages)
		tag_pages_for_writeback(mapping, index, end);
	done_index = index;
	while (!done && !nr_to_write_done && (index <= end) &&
			(nr_folios = filemap_get_folios_tag(mapping, &index,
							end, tag, &fbatch))) {
		unsigned i;

		for (i = 0; i < nr_folios; i++) {
			struct folio *folio = fbatch.folios[i];

			done_index = folio_next_index(folio);
			/*
			 * At this point we hold neither the i_pages lock nor
			 * the page lock: the page may be truncated or
			 * invalidated (changing page->mapping to NULL),
			 * or even swizzled back from swapper_space to
			 * tmpfs file mapping
			 */
			if (!folio_trylock(folio)) {
				submit_write_bio(bio_ctrl, 0);
				folio_lock(folio);
			}

			if (unlikely(folio->mapping != mapping)) {
				folio_unlock(folio);
				continue;
			}

			if (!folio_test_dirty(folio)) {
				/* Someone wrote it for us. */
				folio_unlock(folio);
				continue;
			}

			if (wbc->sync_mode != WB_SYNC_NONE) {
				if (folio_test_writeback(folio))
					submit_write_bio(bio_ctrl, 0);
				folio_wait_writeback(folio);
			}

			if (folio_test_writeback(folio) ||
			    !folio_clear_dirty_for_io(folio)) {
				folio_unlock(folio);
				continue;
			}

			ret = __extent_writepage(&folio->page, bio_ctrl);
			if (ret < 0) {
				done = 1;
				break;
			}

			/*
			 * The filesystem may choose to bump up nr_to_write.
			 * We have to make sure to honor the new nr_to_write
			 * at any time.
			 */
			nr_to_write_done = (wbc->sync_mode == WB_SYNC_NONE &&
					    wbc->nr_to_write <= 0);
		}
		folio_batch_release(&fbatch);
		cond_resched();
	}
	if (!scanned && !done) {
		/*
		 * We hit the last page and there is more work to be done: wrap
		 * back to the start of the file
		 */
		scanned = 1;
		index = 0;

		/*
		 * If we're looping we could run into a page that is locked by a
		 * writer and that writer could be waiting on writeback for a
		 * page in our current bio, and thus deadlock, so flush the
		 * write bio here.
		 */
		submit_write_bio(bio_ctrl, 0);
		goto retry;
	}

	if (wbc->range_cyclic || (wbc->nr_to_write > 0 && range_whole))
		mapping->writeback_index = done_index;

	btrfs_add_delayed_iput(BTRFS_I(inode));
	return ret;
}

/*
 * Submit the pages in the range to bio for call sites which delalloc range has
 * already been ran (aka, ordered extent inserted) and all pages are still
 * locked.
 */
void extent_write_locked_range(struct inode *inode, struct page *locked_page,
			       u64 start, u64 end, struct writeback_control *wbc,
			       bool pages_dirty)
{
	bool found_error = false;
	int ret = 0;
	struct address_space *mapping = inode->i_mapping;
	struct btrfs_fs_info *fs_info = btrfs_sb(inode->i_sb);
	const u32 sectorsize = fs_info->sectorsize;
	loff_t i_size = i_size_read(inode);
	u64 cur = start;
	struct btrfs_bio_ctrl bio_ctrl = {
		.wbc = wbc,
		.opf = REQ_OP_WRITE | wbc_to_write_flags(wbc),
	};

	if (wbc->no_cgroup_owner)
		bio_ctrl.opf |= REQ_BTRFS_CGROUP_PUNT;

	ASSERT(IS_ALIGNED(start, sectorsize) && IS_ALIGNED(end + 1, sectorsize));

	while (cur <= end) {
		u64 cur_end = min(round_down(cur, PAGE_SIZE) + PAGE_SIZE - 1, end);
		u32 cur_len = cur_end + 1 - cur;
		struct page *page;
		int nr = 0;

		page = find_get_page(mapping, cur >> PAGE_SHIFT);
		ASSERT(PageLocked(page));
		if (pages_dirty && page != locked_page) {
			ASSERT(PageDirty(page));
			clear_page_dirty_for_io(page);
		}

		ret = __extent_writepage_io(BTRFS_I(inode), page, &bio_ctrl,
					    i_size, &nr);
		if (ret == 1)
			goto next_page;

		/* Make sure the mapping tag for page dirty gets cleared. */
		if (nr == 0) {
			set_page_writeback(page);
			end_page_writeback(page);
		}
		if (ret) {
			btrfs_mark_ordered_io_finished(BTRFS_I(inode), page,
						       cur, cur_len, !ret);
			mapping_set_error(page->mapping, ret);
		}
		btrfs_folio_unlock_writer(fs_info, page_folio(page), cur, cur_len);
		if (ret < 0)
			found_error = true;
next_page:
		put_page(page);
		cur = cur_end + 1;
	}

	submit_write_bio(&bio_ctrl, found_error ? ret : 0);
}

int extent_writepages(struct address_space *mapping,
		      struct writeback_control *wbc)
{
	struct inode *inode = mapping->host;
	int ret = 0;
	struct btrfs_bio_ctrl bio_ctrl = {
		.wbc = wbc,
		.opf = REQ_OP_WRITE | wbc_to_write_flags(wbc),
	};

	/*
	 * Allow only a single thread to do the reloc work in zoned mode to
	 * protect the write pointer updates.
	 */
	btrfs_zoned_data_reloc_lock(BTRFS_I(inode));
	ret = extent_write_cache_pages(mapping, &bio_ctrl);
	submit_write_bio(&bio_ctrl, ret);
	btrfs_zoned_data_reloc_unlock(BTRFS_I(inode));
	return ret;
}

void extent_readahead(struct readahead_control *rac)
{
	struct btrfs_bio_ctrl bio_ctrl = { .opf = REQ_OP_READ | REQ_RAHEAD };
	struct page *pagepool[16];
	struct extent_map *em_cached = NULL;
	u64 prev_em_start = (u64)-1;
	int nr;

	while ((nr = readahead_page_batch(rac, pagepool))) {
		u64 contig_start = readahead_pos(rac);
		u64 contig_end = contig_start + readahead_batch_length(rac) - 1;

		contiguous_readpages(pagepool, nr, contig_start, contig_end,
				&em_cached, &bio_ctrl, &prev_em_start);
	}

	if (em_cached)
		free_extent_map(em_cached);
	submit_one_bio(&bio_ctrl);
}

/*
 * basic invalidate_folio code, this waits on any locked or writeback
 * ranges corresponding to the folio, and then deletes any extent state
 * records from the tree
 */
int extent_invalidate_folio(struct extent_io_tree *tree,
			  struct folio *folio, size_t offset)
{
	struct extent_state *cached_state = NULL;
	u64 start = folio_pos(folio);
	u64 end = start + folio_size(folio) - 1;
	size_t blocksize = folio->mapping->host->i_sb->s_blocksize;

	/* This function is only called for the btree inode */
	ASSERT(tree->owner == IO_TREE_BTREE_INODE_IO);

	start += ALIGN(offset, blocksize);
	if (start > end)
		return 0;

	lock_extent(tree, start, end, &cached_state);
	folio_wait_writeback(folio);

	/*
	 * Currently for btree io tree, only EXTENT_LOCKED is utilized,
	 * so here we only need to unlock the extent range to free any
	 * existing extent state.
	 */
	unlock_extent(tree, start, end, &cached_state);
	return 0;
}

/*
 * a helper for release_folio, this tests for areas of the page that
 * are locked or under IO and drops the related state bits if it is safe
 * to drop the page.
 */
static int try_release_extent_state(struct extent_io_tree *tree,
				    struct page *page, gfp_t mask)
{
	u64 start = page_offset(page);
	u64 end = start + PAGE_SIZE - 1;
	int ret = 1;

	if (test_range_bit_exists(tree, start, end, EXTENT_LOCKED)) {
		ret = 0;
	} else {
		u32 clear_bits = ~(EXTENT_LOCKED | EXTENT_NODATASUM |
				   EXTENT_DELALLOC_NEW | EXTENT_CTLBITS |
				   EXTENT_QGROUP_RESERVED);

		/*
		 * At this point we can safely clear everything except the
		 * locked bit, the nodatasum bit and the delalloc new bit.
		 * The delalloc new bit will be cleared by ordered extent
		 * completion.
		 */
		ret = __clear_extent_bit(tree, start, end, clear_bits, NULL, NULL);

		/* if clear_extent_bit failed for enomem reasons,
		 * we can't allow the release to continue.
		 */
		if (ret < 0)
			ret = 0;
		else
			ret = 1;
	}
	return ret;
}

/*
 * a helper for release_folio.  As long as there are no locked extents
 * in the range corresponding to the page, both state records and extent
 * map records are removed
 */
int try_release_extent_mapping(struct page *page, gfp_t mask)
{
	struct extent_map *em;
	u64 start = page_offset(page);
	u64 end = start + PAGE_SIZE - 1;
	struct btrfs_inode *btrfs_inode = BTRFS_I(page->mapping->host);
	struct extent_io_tree *tree = &btrfs_inode->io_tree;
	struct extent_map_tree *map = &btrfs_inode->extent_tree;

	if (gfpflags_allow_blocking(mask) &&
	    page->mapping->host->i_size > SZ_16M) {
		u64 len;
		while (start <= end) {
			struct btrfs_fs_info *fs_info;
			u64 cur_gen;

			len = end - start + 1;
			write_lock(&map->lock);
			em = lookup_extent_mapping(map, start, len);
			if (!em) {
				write_unlock(&map->lock);
				break;
			}
			if ((em->flags & EXTENT_FLAG_PINNED) ||
			    em->start != start) {
				write_unlock(&map->lock);
				free_extent_map(em);
				break;
			}
			if (test_range_bit_exists(tree, em->start,
						  extent_map_end(em) - 1,
						  EXTENT_LOCKED))
				goto next;
			/*
			 * If it's not in the list of modified extents, used
			 * by a fast fsync, we can remove it. If it's being
			 * logged we can safely remove it since fsync took an
			 * extra reference on the em.
			 */
			if (list_empty(&em->list) ||
			    (em->flags & EXTENT_FLAG_LOGGING))
				goto remove_em;
			/*
			 * If it's in the list of modified extents, remove it
			 * only if its generation is older then the current one,
			 * in which case we don't need it for a fast fsync.
			 * Otherwise don't remove it, we could be racing with an
			 * ongoing fast fsync that could miss the new extent.
			 */
			fs_info = btrfs_inode->root->fs_info;
			spin_lock(&fs_info->trans_lock);
			cur_gen = fs_info->generation;
			spin_unlock(&fs_info->trans_lock);
			if (em->generation >= cur_gen)
				goto next;
remove_em:
			/*
			 * We only remove extent maps that are not in the list of
			 * modified extents or that are in the list but with a
			 * generation lower then the current generation, so there
			 * is no need to set the full fsync flag on the inode (it
			 * hurts the fsync performance for workloads with a data
			 * size that exceeds or is close to the system's memory).
			 */
			remove_extent_mapping(map, em);
			/* once for the rb tree */
			free_extent_map(em);
next:
			start = extent_map_end(em);
			write_unlock(&map->lock);

			/* once for us */
			free_extent_map(em);

			cond_resched(); /* Allow large-extent preemption. */
		}
	}
	return try_release_extent_state(tree, page, mask);
}

/*
 * To cache previous fiemap extent
 *
 * Will be used for merging fiemap extent
 */
struct fiemap_cache {
	u64 offset;
	u64 phys;
	u64 len;
	u32 flags;
	bool cached;
};

/*
 * Helper to submit fiemap extent.
 *
 * Will try to merge current fiemap extent specified by @offset, @phys,
 * @len and @flags with cached one.
 * And only when we fails to merge, cached one will be submitted as
 * fiemap extent.
 *
 * Return value is the same as fiemap_fill_next_extent().
 */
static int emit_fiemap_extent(struct fiemap_extent_info *fieinfo,
				struct fiemap_cache *cache,
				u64 offset, u64 phys, u64 len, u32 flags)
{
	int ret = 0;

	/* Set at the end of extent_fiemap(). */
	ASSERT((flags & FIEMAP_EXTENT_LAST) == 0);

	if (!cache->cached)
		goto assign;

	/*
	 * Sanity check, extent_fiemap() should have ensured that new
	 * fiemap extent won't overlap with cached one.
	 * Not recoverable.
	 *
	 * NOTE: Physical address can overlap, due to compression
	 */
	if (cache->offset + cache->len > offset) {
		WARN_ON(1);
		return -EINVAL;
	}

	/*
	 * Only merges fiemap extents if
	 * 1) Their logical addresses are continuous
	 *
	 * 2) Their physical addresses are continuous
	 *    So truly compressed (physical size smaller than logical size)
	 *    extents won't get merged with each other
	 *
	 * 3) Share same flags
	 */
	if (cache->offset + cache->len  == offset &&
	    cache->phys + cache->len == phys  &&
	    cache->flags == flags) {
		cache->len += len;
		return 0;
	}

	/* Not mergeable, need to submit cached one */
	ret = fiemap_fill_next_extent(fieinfo, cache->offset, cache->phys,
				      cache->len, cache->flags);
	cache->cached = false;
	if (ret)
		return ret;
assign:
	cache->cached = true;
	cache->offset = offset;
	cache->phys = phys;
	cache->len = len;
	cache->flags = flags;

	return 0;
}

/*
 * Emit last fiemap cache
 *
 * The last fiemap cache may still be cached in the following case:
 * 0		      4k		    8k
 * |<- Fiemap range ->|
 * |<------------  First extent ----------->|
 *
 * In this case, the first extent range will be cached but not emitted.
 * So we must emit it before ending extent_fiemap().
 */
static int emit_last_fiemap_cache(struct fiemap_extent_info *fieinfo,
				  struct fiemap_cache *cache)
{
	int ret;

	if (!cache->cached)
		return 0;

	ret = fiemap_fill_next_extent(fieinfo, cache->offset, cache->phys,
				      cache->len, cache->flags);
	cache->cached = false;
	if (ret > 0)
		ret = 0;
	return ret;
}

static int fiemap_next_leaf_item(struct btrfs_inode *inode, struct btrfs_path *path)
{
	struct extent_buffer *clone;
	struct btrfs_key key;
	int slot;
	int ret;

	path->slots[0]++;
	if (path->slots[0] < btrfs_header_nritems(path->nodes[0]))
		return 0;

	ret = btrfs_next_leaf(inode->root, path);
	if (ret != 0)
		return ret;

	/*
	 * Don't bother with cloning if there are no more file extent items for
	 * our inode.
	 */
	btrfs_item_key_to_cpu(path->nodes[0], &key, path->slots[0]);
	if (key.objectid != btrfs_ino(inode) || key.type != BTRFS_EXTENT_DATA_KEY)
		return 1;

	/* See the comment at fiemap_search_slot() about why we clone. */
	clone = btrfs_clone_extent_buffer(path->nodes[0]);
	if (!clone)
		return -ENOMEM;

	slot = path->slots[0];
	btrfs_release_path(path);
	path->nodes[0] = clone;
	path->slots[0] = slot;

	return 0;
}

/*
 * Search for the first file extent item that starts at a given file offset or
 * the one that starts immediately before that offset.
 * Returns: 0 on success, < 0 on error, 1 if not found.
 */
static int fiemap_search_slot(struct btrfs_inode *inode, struct btrfs_path *path,
			      u64 file_offset)
{
	const u64 ino = btrfs_ino(inode);
	struct btrfs_root *root = inode->root;
	struct extent_buffer *clone;
	struct btrfs_key key;
	int slot;
	int ret;

	key.objectid = ino;
	key.type = BTRFS_EXTENT_DATA_KEY;
	key.offset = file_offset;

	ret = btrfs_search_slot(NULL, root, &key, path, 0, 0);
	if (ret < 0)
		return ret;

	if (ret > 0 && path->slots[0] > 0) {
		btrfs_item_key_to_cpu(path->nodes[0], &key, path->slots[0] - 1);
		if (key.objectid == ino && key.type == BTRFS_EXTENT_DATA_KEY)
			path->slots[0]--;
	}

	if (path->slots[0] >= btrfs_header_nritems(path->nodes[0])) {
		ret = btrfs_next_leaf(root, path);
		if (ret != 0)
			return ret;

		btrfs_item_key_to_cpu(path->nodes[0], &key, path->slots[0]);
		if (key.objectid != ino || key.type != BTRFS_EXTENT_DATA_KEY)
			return 1;
	}

	/*
	 * We clone the leaf and use it during fiemap. This is because while
	 * using the leaf we do expensive things like checking if an extent is
	 * shared, which can take a long time. In order to prevent blocking
	 * other tasks for too long, we use a clone of the leaf. We have locked
	 * the file range in the inode's io tree, so we know none of our file
	 * extent items can change. This way we avoid blocking other tasks that
	 * want to insert items for other inodes in the same leaf or b+tree
	 * rebalance operations (triggered for example when someone is trying
	 * to push items into this leaf when trying to insert an item in a
	 * neighbour leaf).
	 * We also need the private clone because holding a read lock on an
	 * extent buffer of the subvolume's b+tree will make lockdep unhappy
	 * when we call fiemap_fill_next_extent(), because that may cause a page
	 * fault when filling the user space buffer with fiemap data.
	 */
	clone = btrfs_clone_extent_buffer(path->nodes[0]);
	if (!clone)
		return -ENOMEM;

	slot = path->slots[0];
	btrfs_release_path(path);
	path->nodes[0] = clone;
	path->slots[0] = slot;

	return 0;
}

/*
 * Process a range which is a hole or a prealloc extent in the inode's subvolume
 * btree. If @disk_bytenr is 0, we are dealing with a hole, otherwise a prealloc
 * extent. The end offset (@end) is inclusive.
 */
static int fiemap_process_hole(struct btrfs_inode *inode,
			       struct fiemap_extent_info *fieinfo,
			       struct fiemap_cache *cache,
			       struct extent_state **delalloc_cached_state,
			       struct btrfs_backref_share_check_ctx *backref_ctx,
			       u64 disk_bytenr, u64 extent_offset,
			       u64 extent_gen,
			       u64 start, u64 end)
{
	const u64 i_size = i_size_read(&inode->vfs_inode);
	u64 cur_offset = start;
	u64 last_delalloc_end = 0;
	u32 prealloc_flags = FIEMAP_EXTENT_UNWRITTEN;
	bool checked_extent_shared = false;
	int ret;

	/*
	 * There can be no delalloc past i_size, so don't waste time looking for
	 * it beyond i_size.
	 */
	while (cur_offset < end && cur_offset < i_size) {
		u64 delalloc_start;
		u64 delalloc_end;
		u64 prealloc_start;
		u64 prealloc_len = 0;
		bool delalloc;

		delalloc = btrfs_find_delalloc_in_range(inode, cur_offset, end,
							delalloc_cached_state,
							&delalloc_start,
							&delalloc_end);
		if (!delalloc)
			break;

		/*
		 * If this is a prealloc extent we have to report every section
		 * of it that has no delalloc.
		 */
		if (disk_bytenr != 0) {
			if (last_delalloc_end == 0) {
				prealloc_start = start;
				prealloc_len = delalloc_start - start;
			} else {
				prealloc_start = last_delalloc_end + 1;
				prealloc_len = delalloc_start - prealloc_start;
			}
		}

		if (prealloc_len > 0) {
			if (!checked_extent_shared && fieinfo->fi_extents_max) {
				ret = btrfs_is_data_extent_shared(inode,
								  disk_bytenr,
								  extent_gen,
								  backref_ctx);
				if (ret < 0)
					return ret;
				else if (ret > 0)
					prealloc_flags |= FIEMAP_EXTENT_SHARED;

				checked_extent_shared = true;
			}
			ret = emit_fiemap_extent(fieinfo, cache, prealloc_start,
						 disk_bytenr + extent_offset,
						 prealloc_len, prealloc_flags);
			if (ret)
				return ret;
			extent_offset += prealloc_len;
		}

		ret = emit_fiemap_extent(fieinfo, cache, delalloc_start, 0,
					 delalloc_end + 1 - delalloc_start,
					 FIEMAP_EXTENT_DELALLOC |
					 FIEMAP_EXTENT_UNKNOWN);
		if (ret)
			return ret;

		last_delalloc_end = delalloc_end;
		cur_offset = delalloc_end + 1;
		extent_offset += cur_offset - delalloc_start;
		cond_resched();
	}

	/*
	 * Either we found no delalloc for the whole prealloc extent or we have
	 * a prealloc extent that spans i_size or starts at or after i_size.
	 */
	if (disk_bytenr != 0 && last_delalloc_end < end) {
		u64 prealloc_start;
		u64 prealloc_len;

		if (last_delalloc_end == 0) {
			prealloc_start = start;
			prealloc_len = end + 1 - start;
		} else {
			prealloc_start = last_delalloc_end + 1;
			prealloc_len = end + 1 - prealloc_start;
		}

		if (!checked_extent_shared && fieinfo->fi_extents_max) {
			ret = btrfs_is_data_extent_shared(inode,
							  disk_bytenr,
							  extent_gen,
							  backref_ctx);
			if (ret < 0)
				return ret;
			else if (ret > 0)
				prealloc_flags |= FIEMAP_EXTENT_SHARED;
		}
		ret = emit_fiemap_extent(fieinfo, cache, prealloc_start,
					 disk_bytenr + extent_offset,
					 prealloc_len, prealloc_flags);
		if (ret)
			return ret;
	}

	return 0;
}

static int fiemap_find_last_extent_offset(struct btrfs_inode *inode,
					  struct btrfs_path *path,
					  u64 *last_extent_end_ret)
{
	const u64 ino = btrfs_ino(inode);
	struct btrfs_root *root = inode->root;
	struct extent_buffer *leaf;
	struct btrfs_file_extent_item *ei;
	struct btrfs_key key;
	u64 disk_bytenr;
	int ret;

	/*
	 * Lookup the last file extent. We're not using i_size here because
	 * there might be preallocation past i_size.
	 */
	ret = btrfs_lookup_file_extent(NULL, root, path, ino, (u64)-1, 0);
	/* There can't be a file extent item at offset (u64)-1 */
	ASSERT(ret != 0);
	if (ret < 0)
		return ret;

	/*
	 * For a non-existing key, btrfs_search_slot() always leaves us at a
	 * slot > 0, except if the btree is empty, which is impossible because
	 * at least it has the inode item for this inode and all the items for
	 * the root inode 256.
	 */
	ASSERT(path->slots[0] > 0);
	path->slots[0]--;
	leaf = path->nodes[0];
	btrfs_item_key_to_cpu(leaf, &key, path->slots[0]);
	if (key.objectid != ino || key.type != BTRFS_EXTENT_DATA_KEY) {
		/* No file extent items in the subvolume tree. */
		*last_extent_end_ret = 0;
		return 0;
	}

	/*
	 * For an inline extent, the disk_bytenr is where inline data starts at,
	 * so first check if we have an inline extent item before checking if we
	 * have an implicit hole (disk_bytenr == 0).
	 */
	ei = btrfs_item_ptr(leaf, path->slots[0], struct btrfs_file_extent_item);
	if (btrfs_file_extent_type(leaf, ei) == BTRFS_FILE_EXTENT_INLINE) {
		*last_extent_end_ret = btrfs_file_extent_end(path);
		return 0;
	}

	/*
	 * Find the last file extent item that is not a hole (when NO_HOLES is
	 * not enabled). This should take at most 2 iterations in the worst
	 * case: we have one hole file extent item at slot 0 of a leaf and
	 * another hole file extent item as the last item in the previous leaf.
	 * This is because we merge file extent items that represent holes.
	 */
	disk_bytenr = btrfs_file_extent_disk_bytenr(leaf, ei);
	while (disk_bytenr == 0) {
		ret = btrfs_previous_item(root, path, ino, BTRFS_EXTENT_DATA_KEY);
		if (ret < 0) {
			return ret;
		} else if (ret > 0) {
			/* No file extent items that are not holes. */
			*last_extent_end_ret = 0;
			return 0;
		}
		leaf = path->nodes[0];
		ei = btrfs_item_ptr(leaf, path->slots[0],
				    struct btrfs_file_extent_item);
		disk_bytenr = btrfs_file_extent_disk_bytenr(leaf, ei);
	}

	*last_extent_end_ret = btrfs_file_extent_end(path);
	return 0;
}

int extent_fiemap(struct btrfs_inode *inode, struct fiemap_extent_info *fieinfo,
		  u64 start, u64 len)
{
	const u64 ino = btrfs_ino(inode);
	struct extent_state *cached_state = NULL;
	struct extent_state *delalloc_cached_state = NULL;
	struct btrfs_path *path;
	struct fiemap_cache cache = { 0 };
	struct btrfs_backref_share_check_ctx *backref_ctx;
	u64 last_extent_end;
	u64 prev_extent_end;
	u64 lockstart;
	u64 lockend;
	bool stopped = false;
	int ret;

	backref_ctx = btrfs_alloc_backref_share_check_ctx();
	path = btrfs_alloc_path();
	if (!backref_ctx || !path) {
		ret = -ENOMEM;
		goto out;
	}

	lockstart = round_down(start, inode->root->fs_info->sectorsize);
	lockend = round_up(start + len, inode->root->fs_info->sectorsize);
	prev_extent_end = lockstart;

	btrfs_inode_lock(inode, BTRFS_ILOCK_SHARED);
	lock_extent(&inode->io_tree, lockstart, lockend, &cached_state);

	ret = fiemap_find_last_extent_offset(inode, path, &last_extent_end);
	if (ret < 0)
		goto out_unlock;
	btrfs_release_path(path);

	path->reada = READA_FORWARD;
	ret = fiemap_search_slot(inode, path, lockstart);
	if (ret < 0) {
		goto out_unlock;
	} else if (ret > 0) {
		/*
		 * No file extent item found, but we may have delalloc between
		 * the current offset and i_size. So check for that.
		 */
		ret = 0;
		goto check_eof_delalloc;
	}

	while (prev_extent_end < lockend) {
		struct extent_buffer *leaf = path->nodes[0];
		struct btrfs_file_extent_item *ei;
		struct btrfs_key key;
		u64 extent_end;
		u64 extent_len;
		u64 extent_offset = 0;
		u64 extent_gen;
		u64 disk_bytenr = 0;
		u64 flags = 0;
		int extent_type;
		u8 compression;

		btrfs_item_key_to_cpu(leaf, &key, path->slots[0]);
		if (key.objectid != ino || key.type != BTRFS_EXTENT_DATA_KEY)
			break;

		extent_end = btrfs_file_extent_end(path);

		/*
		 * The first iteration can leave us at an extent item that ends
		 * before our range's start. Move to the next item.
		 */
		if (extent_end <= lockstart)
			goto next_item;

		backref_ctx->curr_leaf_bytenr = leaf->start;

		/* We have in implicit hole (NO_HOLES feature enabled). */
		if (prev_extent_end < key.offset) {
			const u64 range_end = min(key.offset, lockend) - 1;

			ret = fiemap_process_hole(inode, fieinfo, &cache,
						  &delalloc_cached_state,
						  backref_ctx, 0, 0, 0,
						  prev_extent_end, range_end);
			if (ret < 0) {
				goto out_unlock;
			} else if (ret > 0) {
				/* fiemap_fill_next_extent() told us to stop. */
				stopped = true;
				break;
			}

			/* We've reached the end of the fiemap range, stop. */
			if (key.offset >= lockend) {
				stopped = true;
				break;
			}
		}

		extent_len = extent_end - key.offset;
		ei = btrfs_item_ptr(leaf, path->slots[0],
				    struct btrfs_file_extent_item);
		compression = btrfs_file_extent_compression(leaf, ei);
		extent_type = btrfs_file_extent_type(leaf, ei);
		extent_gen = btrfs_file_extent_generation(leaf, ei);

		if (extent_type != BTRFS_FILE_EXTENT_INLINE) {
			disk_bytenr = btrfs_file_extent_disk_bytenr(leaf, ei);
			if (compression == BTRFS_COMPRESS_NONE)
				extent_offset = btrfs_file_extent_offset(leaf, ei);
		}

		if (compression != BTRFS_COMPRESS_NONE)
			flags |= FIEMAP_EXTENT_ENCODED;

		if (extent_type == BTRFS_FILE_EXTENT_INLINE) {
			flags |= FIEMAP_EXTENT_DATA_INLINE;
			flags |= FIEMAP_EXTENT_NOT_ALIGNED;
			ret = emit_fiemap_extent(fieinfo, &cache, key.offset, 0,
						 extent_len, flags);
		} else if (extent_type == BTRFS_FILE_EXTENT_PREALLOC) {
			ret = fiemap_process_hole(inode, fieinfo, &cache,
						  &delalloc_cached_state,
						  backref_ctx,
						  disk_bytenr, extent_offset,
						  extent_gen, key.offset,
						  extent_end - 1);
		} else if (disk_bytenr == 0) {
			/* We have an explicit hole. */
			ret = fiemap_process_hole(inode, fieinfo, &cache,
						  &delalloc_cached_state,
						  backref_ctx, 0, 0, 0,
						  key.offset, extent_end - 1);
		} else {
			/* We have a regular extent. */
			if (fieinfo->fi_extents_max) {
				ret = btrfs_is_data_extent_shared(inode,
								  disk_bytenr,
								  extent_gen,
								  backref_ctx);
				if (ret < 0)
					goto out_unlock;
				else if (ret > 0)
					flags |= FIEMAP_EXTENT_SHARED;
			}

			ret = emit_fiemap_extent(fieinfo, &cache, key.offset,
						 disk_bytenr + extent_offset,
						 extent_len, flags);
		}

		if (ret < 0) {
			goto out_unlock;
		} else if (ret > 0) {
			/* fiemap_fill_next_extent() told us to stop. */
			stopped = true;
			break;
		}

		prev_extent_end = extent_end;
next_item:
		if (fatal_signal_pending(current)) {
			ret = -EINTR;
			goto out_unlock;
		}

		ret = fiemap_next_leaf_item(inode, path);
		if (ret < 0) {
			goto out_unlock;
		} else if (ret > 0) {
			/* No more file extent items for this inode. */
			break;
		}
		cond_resched();
	}

check_eof_delalloc:
	/*
	 * Release (and free) the path before emitting any final entries to
	 * fiemap_fill_next_extent() to keep lockdep happy. This is because
	 * once we find no more file extent items exist, we may have a
	 * non-cloned leaf, and fiemap_fill_next_extent() can trigger page
	 * faults when copying data to the user space buffer.
	 */
	btrfs_free_path(path);
	path = NULL;

	if (!stopped && prev_extent_end < lockend) {
		ret = fiemap_process_hole(inode, fieinfo, &cache,
					  &delalloc_cached_state, backref_ctx,
					  0, 0, 0, prev_extent_end, lockend - 1);
		if (ret < 0)
			goto out_unlock;
		prev_extent_end = lockend;
	}

	if (cache.cached && cache.offset + cache.len >= last_extent_end) {
		const u64 i_size = i_size_read(&inode->vfs_inode);

		if (prev_extent_end < i_size) {
			u64 delalloc_start;
			u64 delalloc_end;
			bool delalloc;

			delalloc = btrfs_find_delalloc_in_range(inode,
								prev_extent_end,
								i_size - 1,
								&delalloc_cached_state,
								&delalloc_start,
								&delalloc_end);
			if (!delalloc)
				cache.flags |= FIEMAP_EXTENT_LAST;
		} else {
			cache.flags |= FIEMAP_EXTENT_LAST;
		}
	}

	ret = emit_last_fiemap_cache(fieinfo, &cache);

out_unlock:
	unlock_extent(&inode->io_tree, lockstart, lockend, &cached_state);
	btrfs_inode_unlock(inode, BTRFS_ILOCK_SHARED);
out:
	free_extent_state(delalloc_cached_state);
	btrfs_free_backref_share_ctx(backref_ctx);
	btrfs_free_path(path);
	return ret;
}

static void __free_extent_buffer(struct extent_buffer *eb)
{
	kmem_cache_free(extent_buffer_cache, eb);
}

static int extent_buffer_under_io(const struct extent_buffer *eb)
{
	return (test_bit(EXTENT_BUFFER_WRITEBACK, &eb->bflags) ||
		test_bit(EXTENT_BUFFER_DIRTY, &eb->bflags));
}

static bool folio_range_has_eb(struct btrfs_fs_info *fs_info, struct folio *folio)
{
	struct btrfs_subpage *subpage;

<<<<<<< HEAD
	lockdep_assert_held(&page->mapping->i_private_lock);
=======
	lockdep_assert_held(&folio->mapping->private_lock);
>>>>>>> e94dfb7a

	if (folio_test_private(folio)) {
		subpage = folio_get_private(folio);
		if (atomic_read(&subpage->eb_refs))
			return true;
		/*
		 * Even there is no eb refs here, we may still have
		 * end_page_read() call relying on page::private.
		 */
		if (atomic_read(&subpage->readers))
			return true;
	}
	return false;
}

static void detach_extent_buffer_folio(struct extent_buffer *eb, struct folio *folio)
{
	struct btrfs_fs_info *fs_info = eb->fs_info;
	const bool mapped = !test_bit(EXTENT_BUFFER_UNMAPPED, &eb->bflags);

	/*
<<<<<<< HEAD
	 * For mapped eb, we're going to change the page private, which should
	 * be done under the i_private_lock.
	 */
	if (mapped)
		spin_lock(&page->mapping->i_private_lock);
=======
	 * For mapped eb, we're going to change the folio private, which should
	 * be done under the private_lock.
	 */
	if (mapped)
		spin_lock(&folio->mapping->private_lock);
>>>>>>> e94dfb7a

	if (!folio_test_private(folio)) {
		if (mapped)
<<<<<<< HEAD
			spin_unlock(&page->mapping->i_private_lock);
=======
			spin_unlock(&folio->mapping->private_lock);
>>>>>>> e94dfb7a
		return;
	}

	if (fs_info->nodesize >= PAGE_SIZE) {
		/*
		 * We do this since we'll remove the pages after we've
		 * removed the eb from the radix tree, so we could race
		 * and have this page now attached to the new eb.  So
		 * only clear folio if it's still connected to
		 * this eb.
		 */
		if (folio_test_private(folio) && folio_get_private(folio) == eb) {
			BUG_ON(test_bit(EXTENT_BUFFER_DIRTY, &eb->bflags));
			BUG_ON(folio_test_dirty(folio));
			BUG_ON(folio_test_writeback(folio));
			/* We need to make sure we haven't be attached to a new eb. */
			folio_detach_private(folio);
		}
		if (mapped)
<<<<<<< HEAD
			spin_unlock(&page->mapping->i_private_lock);
=======
			spin_unlock(&folio->mapping->private_lock);
>>>>>>> e94dfb7a
		return;
	}

	/*
	 * For subpage, we can have dummy eb with folio private attached.  In
	 * this case, we can directly detach the private as such folio is only
	 * attached to one dummy eb, no sharing.
	 */
	if (!mapped) {
		btrfs_detach_subpage(fs_info, folio);
		return;
	}

	btrfs_folio_dec_eb_refs(fs_info, folio);

	/*
	 * We can only detach the folio private if there are no other ebs in the
	 * page range and no unfinished IO.
	 */
	if (!folio_range_has_eb(fs_info, folio))
		btrfs_detach_subpage(fs_info, folio);

<<<<<<< HEAD
	spin_unlock(&page->mapping->i_private_lock);
=======
	spin_unlock(&folio->mapping->private_lock);
>>>>>>> e94dfb7a
}

/* Release all pages attached to the extent buffer */
static void btrfs_release_extent_buffer_pages(struct extent_buffer *eb)
{
	ASSERT(!extent_buffer_under_io(eb));

	for (int i = 0; i < INLINE_EXTENT_BUFFER_PAGES; i++) {
		struct folio *folio = eb->folios[i];

		if (!folio)
			continue;

		detach_extent_buffer_folio(eb, folio);

		/* One for when we allocated the folio. */
		folio_put(folio);
	}
}

/*
 * Helper for releasing the extent buffer.
 */
static inline void btrfs_release_extent_buffer(struct extent_buffer *eb)
{
	btrfs_release_extent_buffer_pages(eb);
	btrfs_leak_debug_del_eb(eb);
	__free_extent_buffer(eb);
}

static struct extent_buffer *
__alloc_extent_buffer(struct btrfs_fs_info *fs_info, u64 start,
		      unsigned long len)
{
	struct extent_buffer *eb = NULL;

	eb = kmem_cache_zalloc(extent_buffer_cache, GFP_NOFS|__GFP_NOFAIL);
	eb->start = start;
	eb->len = len;
	eb->fs_info = fs_info;
	init_rwsem(&eb->lock);

	btrfs_leak_debug_add_eb(eb);

	spin_lock_init(&eb->refs_lock);
	atomic_set(&eb->refs, 1);

	ASSERT(len <= BTRFS_MAX_METADATA_BLOCKSIZE);

	return eb;
}

struct extent_buffer *btrfs_clone_extent_buffer(const struct extent_buffer *src)
{
	struct extent_buffer *new;
	int num_folios = num_extent_folios(src);
	int ret;

	new = __alloc_extent_buffer(src->fs_info, src->start, src->len);
	if (new == NULL)
		return NULL;

	/*
	 * Set UNMAPPED before calling btrfs_release_extent_buffer(), as
	 * btrfs_release_extent_buffer() have different behavior for
	 * UNMAPPED subpage extent buffer.
	 */
	set_bit(EXTENT_BUFFER_UNMAPPED, &new->bflags);

	ret = alloc_eb_folio_array(new, 0);
	if (ret) {
		btrfs_release_extent_buffer(new);
		return NULL;
	}

	for (int i = 0; i < num_folios; i++) {
		struct folio *folio = new->folios[i];
		int ret;

		ret = attach_extent_buffer_folio(new, folio, NULL);
		if (ret < 0) {
			btrfs_release_extent_buffer(new);
			return NULL;
		}
		WARN_ON(folio_test_dirty(folio));
	}
	copy_extent_buffer_full(new, src);
	set_extent_buffer_uptodate(new);

	return new;
}

struct extent_buffer *__alloc_dummy_extent_buffer(struct btrfs_fs_info *fs_info,
						  u64 start, unsigned long len)
{
	struct extent_buffer *eb;
	int num_folios = 0;
	int ret;

	eb = __alloc_extent_buffer(fs_info, start, len);
	if (!eb)
		return NULL;

	ret = alloc_eb_folio_array(eb, 0);
	if (ret)
		goto err;

	num_folios = num_extent_folios(eb);
	for (int i = 0; i < num_folios; i++) {
		ret = attach_extent_buffer_folio(eb, eb->folios[i], NULL);
		if (ret < 0)
			goto err;
	}

	set_extent_buffer_uptodate(eb);
	btrfs_set_header_nritems(eb, 0);
	set_bit(EXTENT_BUFFER_UNMAPPED, &eb->bflags);

	return eb;
err:
	for (int i = 0; i < num_folios; i++) {
		if (eb->folios[i]) {
			detach_extent_buffer_folio(eb, eb->folios[i]);
			__folio_put(eb->folios[i]);
		}
	}
	__free_extent_buffer(eb);
	return NULL;
}

struct extent_buffer *alloc_dummy_extent_buffer(struct btrfs_fs_info *fs_info,
						u64 start)
{
	return __alloc_dummy_extent_buffer(fs_info, start, fs_info->nodesize);
}

static void check_buffer_tree_ref(struct extent_buffer *eb)
{
	int refs;
	/*
	 * The TREE_REF bit is first set when the extent_buffer is added
	 * to the radix tree. It is also reset, if unset, when a new reference
	 * is created by find_extent_buffer.
	 *
	 * It is only cleared in two cases: freeing the last non-tree
	 * reference to the extent_buffer when its STALE bit is set or
	 * calling release_folio when the tree reference is the only reference.
	 *
	 * In both cases, care is taken to ensure that the extent_buffer's
	 * pages are not under io. However, release_folio can be concurrently
	 * called with creating new references, which is prone to race
	 * conditions between the calls to check_buffer_tree_ref in those
	 * codepaths and clearing TREE_REF in try_release_extent_buffer.
	 *
	 * The actual lifetime of the extent_buffer in the radix tree is
	 * adequately protected by the refcount, but the TREE_REF bit and
	 * its corresponding reference are not. To protect against this
	 * class of races, we call check_buffer_tree_ref from the codepaths
	 * which trigger io. Note that once io is initiated, TREE_REF can no
	 * longer be cleared, so that is the moment at which any such race is
	 * best fixed.
	 */
	refs = atomic_read(&eb->refs);
	if (refs >= 2 && test_bit(EXTENT_BUFFER_TREE_REF, &eb->bflags))
		return;

	spin_lock(&eb->refs_lock);
	if (!test_and_set_bit(EXTENT_BUFFER_TREE_REF, &eb->bflags))
		atomic_inc(&eb->refs);
	spin_unlock(&eb->refs_lock);
}

static void mark_extent_buffer_accessed(struct extent_buffer *eb)
{
	int num_folios= num_extent_folios(eb);

	check_buffer_tree_ref(eb);

	for (int i = 0; i < num_folios; i++)
		folio_mark_accessed(eb->folios[i]);
}

struct extent_buffer *find_extent_buffer(struct btrfs_fs_info *fs_info,
					 u64 start)
{
	struct extent_buffer *eb;

	eb = find_extent_buffer_nolock(fs_info, start);
	if (!eb)
		return NULL;
	/*
	 * Lock our eb's refs_lock to avoid races with free_extent_buffer().
	 * When we get our eb it might be flagged with EXTENT_BUFFER_STALE and
	 * another task running free_extent_buffer() might have seen that flag
	 * set, eb->refs == 2, that the buffer isn't under IO (dirty and
	 * writeback flags not set) and it's still in the tree (flag
	 * EXTENT_BUFFER_TREE_REF set), therefore being in the process of
	 * decrementing the extent buffer's reference count twice.  So here we
	 * could race and increment the eb's reference count, clear its stale
	 * flag, mark it as dirty and drop our reference before the other task
	 * finishes executing free_extent_buffer, which would later result in
	 * an attempt to free an extent buffer that is dirty.
	 */
	if (test_bit(EXTENT_BUFFER_STALE, &eb->bflags)) {
		spin_lock(&eb->refs_lock);
		spin_unlock(&eb->refs_lock);
	}
	mark_extent_buffer_accessed(eb);
	return eb;
}

#ifdef CONFIG_BTRFS_FS_RUN_SANITY_TESTS
struct extent_buffer *alloc_test_extent_buffer(struct btrfs_fs_info *fs_info,
					u64 start)
{
	struct extent_buffer *eb, *exists = NULL;
	int ret;

	eb = find_extent_buffer(fs_info, start);
	if (eb)
		return eb;
	eb = alloc_dummy_extent_buffer(fs_info, start);
	if (!eb)
		return ERR_PTR(-ENOMEM);
	eb->fs_info = fs_info;
again:
	ret = radix_tree_preload(GFP_NOFS);
	if (ret) {
		exists = ERR_PTR(ret);
		goto free_eb;
	}
	spin_lock(&fs_info->buffer_lock);
	ret = radix_tree_insert(&fs_info->buffer_radix,
				start >> fs_info->sectorsize_bits, eb);
	spin_unlock(&fs_info->buffer_lock);
	radix_tree_preload_end();
	if (ret == -EEXIST) {
		exists = find_extent_buffer(fs_info, start);
		if (exists)
			goto free_eb;
		else
			goto again;
	}
	check_buffer_tree_ref(eb);
	set_bit(EXTENT_BUFFER_IN_TREE, &eb->bflags);

	return eb;
free_eb:
	btrfs_release_extent_buffer(eb);
	return exists;
}
#endif

static struct extent_buffer *grab_extent_buffer(
		struct btrfs_fs_info *fs_info, struct page *page)
{
	struct folio *folio = page_folio(page);
	struct extent_buffer *exists;

	/*
	 * For subpage case, we completely rely on radix tree to ensure we
	 * don't try to insert two ebs for the same bytenr.  So here we always
	 * return NULL and just continue.
	 */
	if (fs_info->nodesize < PAGE_SIZE)
		return NULL;

	/* Page not yet attached to an extent buffer */
	if (!folio_test_private(folio))
		return NULL;

	/*
	 * We could have already allocated an eb for this page and attached one
	 * so lets see if we can get a ref on the existing eb, and if we can we
	 * know it's good and we can just return that one, else we know we can
	 * just overwrite folio private.
	 */
	exists = folio_get_private(folio);
	if (atomic_inc_not_zero(&exists->refs))
		return exists;

	WARN_ON(PageDirty(page));
	folio_detach_private(folio);
	return NULL;
}

static int check_eb_alignment(struct btrfs_fs_info *fs_info, u64 start)
{
	if (!IS_ALIGNED(start, fs_info->sectorsize)) {
		btrfs_err(fs_info, "bad tree block start %llu", start);
		return -EINVAL;
	}

	if (fs_info->nodesize < PAGE_SIZE &&
	    offset_in_page(start) + fs_info->nodesize > PAGE_SIZE) {
		btrfs_err(fs_info,
		"tree block crosses page boundary, start %llu nodesize %u",
			  start, fs_info->nodesize);
		return -EINVAL;
	}
	if (fs_info->nodesize >= PAGE_SIZE &&
	    !PAGE_ALIGNED(start)) {
		btrfs_err(fs_info,
		"tree block is not page aligned, start %llu nodesize %u",
			  start, fs_info->nodesize);
		return -EINVAL;
	}
	if (!IS_ALIGNED(start, fs_info->nodesize) &&
	    !test_and_set_bit(BTRFS_FS_UNALIGNED_TREE_BLOCK, &fs_info->flags)) {
		btrfs_warn(fs_info,
"tree block not nodesize aligned, start %llu nodesize %u, can be resolved by a full metadata balance",
			      start, fs_info->nodesize);
	}
	return 0;
}


/*
 * Return 0 if eb->folios[i] is attached to btree inode successfully.
 * Return >0 if there is already another extent buffer for the range,
 * and @found_eb_ret would be updated.
 * Return -EAGAIN if the filemap has an existing folio but with different size
 * than @eb.
 * The caller needs to free the existing folios and retry using the same order.
 */
static int attach_eb_folio_to_filemap(struct extent_buffer *eb, int i,
				      struct extent_buffer **found_eb_ret)
{

	struct btrfs_fs_info *fs_info = eb->fs_info;
	struct address_space *mapping = fs_info->btree_inode->i_mapping;
	const unsigned long index = eb->start >> PAGE_SHIFT;
	struct folio *existing_folio;
	int ret;

	ASSERT(found_eb_ret);

	/* Caller should ensure the folio exists. */
	ASSERT(eb->folios[i]);

retry:
	ret = filemap_add_folio(mapping, eb->folios[i], index + i,
				GFP_NOFS | __GFP_NOFAIL);
	if (!ret)
		return 0;

	existing_folio = filemap_lock_folio(mapping, index + i);
	/* The page cache only exists for a very short time, just retry. */
	if (IS_ERR(existing_folio))
		goto retry;

	/* For now, we should only have single-page folios for btree inode. */
	ASSERT(folio_nr_pages(existing_folio) == 1);

	if (folio_size(existing_folio) != folio_size(eb->folios[0])) {
		folio_unlock(existing_folio);
		folio_put(existing_folio);
		return -EAGAIN;
	}

	if (fs_info->nodesize < PAGE_SIZE) {
		/*
		 * We're going to reuse the existing page, can drop our page
		 * and subpage structure now.
		 */
		__free_page(folio_page(eb->folios[i], 0));
		eb->folios[i] = existing_folio;
	} else {
		struct extent_buffer *existing_eb;

		existing_eb = grab_extent_buffer(fs_info,
						 folio_page(existing_folio, 0));
		if (existing_eb) {
			/* The extent buffer still exists, we can use it directly. */
			*found_eb_ret = existing_eb;
			folio_unlock(existing_folio);
			folio_put(existing_folio);
			return 1;
		}
		/* The extent buffer no longer exists, we can reuse the folio. */
		__free_page(folio_page(eb->folios[i], 0));
		eb->folios[i] = existing_folio;
	}
	return 0;
}

struct extent_buffer *alloc_extent_buffer(struct btrfs_fs_info *fs_info,
					  u64 start, u64 owner_root, int level)
{
	unsigned long len = fs_info->nodesize;
	int num_folios;
	int attached = 0;
	struct extent_buffer *eb;
	struct extent_buffer *existing_eb = NULL;
	struct address_space *mapping = fs_info->btree_inode->i_mapping;
	struct btrfs_subpage *prealloc = NULL;
	u64 lockdep_owner = owner_root;
	bool page_contig = true;
	int uptodate = 1;
	int ret;

	if (check_eb_alignment(fs_info, start))
		return ERR_PTR(-EINVAL);

#if BITS_PER_LONG == 32
	if (start >= MAX_LFS_FILESIZE) {
		btrfs_err_rl(fs_info,
		"extent buffer %llu is beyond 32bit page cache limit", start);
		btrfs_err_32bit_limit(fs_info);
		return ERR_PTR(-EOVERFLOW);
	}
	if (start >= BTRFS_32BIT_EARLY_WARN_THRESHOLD)
		btrfs_warn_32bit_limit(fs_info);
#endif

	eb = find_extent_buffer(fs_info, start);
	if (eb)
		return eb;

	eb = __alloc_extent_buffer(fs_info, start, len);
	if (!eb)
		return ERR_PTR(-ENOMEM);

	/*
	 * The reloc trees are just snapshots, so we need them to appear to be
	 * just like any other fs tree WRT lockdep.
	 */
	if (lockdep_owner == BTRFS_TREE_RELOC_OBJECTID)
		lockdep_owner = BTRFS_FS_TREE_OBJECTID;

	btrfs_set_buffer_lockdep_class(lockdep_owner, eb, level);

	/*
<<<<<<< HEAD
	 * Preallocate page->private for subpage case, so that we won't
	 * allocate memory with i_private_lock nor page lock hold.
=======
	 * Preallocate folio private for subpage case, so that we won't
	 * allocate memory with private_lock nor page lock hold.
>>>>>>> e94dfb7a
	 *
	 * The memory will be freed by attach_extent_buffer_page() or freed
	 * manually if we exit earlier.
	 */
	if (fs_info->nodesize < PAGE_SIZE) {
		prealloc = btrfs_alloc_subpage(fs_info, BTRFS_SUBPAGE_METADATA);
		if (IS_ERR(prealloc)) {
			ret = PTR_ERR(prealloc);
			goto out;
		}
	}

reallocate:
	/* Allocate all pages first. */
	ret = alloc_eb_folio_array(eb, __GFP_NOFAIL);
	if (ret < 0) {
		btrfs_free_subpage(prealloc);
		goto out;
	}

	num_folios = num_extent_folios(eb);
	/* Attach all pages to the filemap. */
	for (int i = 0; i < num_folios; i++) {
		struct folio *folio;

		ret = attach_eb_folio_to_filemap(eb, i, &existing_eb);
		if (ret > 0) {
			ASSERT(existing_eb);
			goto out;
		}

<<<<<<< HEAD
		spin_lock(&mapping->i_private_lock);
		exists = grab_extent_buffer(fs_info, p);
		if (exists) {
			spin_unlock(&mapping->i_private_lock);
			unlock_page(p);
			put_page(p);
			mark_extent_buffer_accessed(exists, p);
			btrfs_free_subpage(prealloc);
			goto free_eb;
=======
		/*
		 * TODO: Special handling for a corner case where the order of
		 * folios mismatch between the new eb and filemap.
		 *
		 * This happens when:
		 *
		 * - the new eb is using higher order folio
		 *
		 * - the filemap is still using 0-order folios for the range
		 *   This can happen at the previous eb allocation, and we don't
		 *   have higher order folio for the call.
		 *
		 * - the existing eb has already been freed
		 *
		 * In this case, we have to free the existing folios first, and
		 * re-allocate using the same order.
		 * Thankfully this is not going to happen yet, as we're still
		 * using 0-order folios.
		 */
		if (unlikely(ret == -EAGAIN)) {
			ASSERT(0);
			goto reallocate;
>>>>>>> e94dfb7a
		}
		attached++;

		/*
		 * Only after attach_eb_folio_to_filemap(), eb->folios[] is
		 * reliable, as we may choose to reuse the existing page cache
		 * and free the allocated page.
		 */
		folio = eb->folios[i];
		spin_lock(&mapping->private_lock);
		/* Should not fail, as we have preallocated the memory */
		ret = attach_extent_buffer_folio(eb, folio, prealloc);
		ASSERT(!ret);
		/*
		 * To inform we have extra eb under allocation, so that
		 * detach_extent_buffer_page() won't release the folio private
		 * when the eb hasn't yet been inserted into radix tree.
		 *
		 * The ref will be decreased when the eb released the page, in
		 * detach_extent_buffer_page().
		 * Thus needs no special handling in error path.
		 */
<<<<<<< HEAD
		btrfs_page_inc_eb_refs(fs_info, p);
		spin_unlock(&mapping->i_private_lock);
=======
		btrfs_folio_inc_eb_refs(fs_info, folio);
		spin_unlock(&mapping->private_lock);
>>>>>>> e94dfb7a

		WARN_ON(btrfs_folio_test_dirty(fs_info, folio, eb->start, eb->len));

		/*
		 * Check if the current page is physically contiguous with previous eb
		 * page.
		 * At this stage, either we allocated a large folio, thus @i
		 * would only be 0, or we fall back to per-page allocation.
		 */
		if (i && folio_page(eb->folios[i - 1], 0) + 1 != folio_page(folio, 0))
			page_contig = false;

		if (!btrfs_folio_test_uptodate(fs_info, folio, eb->start, eb->len))
			uptodate = 0;

		/*
		 * We can't unlock the pages just yet since the extent buffer
		 * hasn't been properly inserted in the radix tree, this
		 * opens a race with btree_release_folio which can free a page
		 * while we are still filling in all pages for the buffer and
		 * we could crash.
		 */
	}
	if (uptodate)
		set_bit(EXTENT_BUFFER_UPTODATE, &eb->bflags);
	/* All pages are physically contiguous, can skip cross page handling. */
	if (page_contig)
		eb->addr = folio_address(eb->folios[0]) + offset_in_page(eb->start);
again:
	ret = radix_tree_preload(GFP_NOFS);
	if (ret)
		goto out;

	spin_lock(&fs_info->buffer_lock);
	ret = radix_tree_insert(&fs_info->buffer_radix,
				start >> fs_info->sectorsize_bits, eb);
	spin_unlock(&fs_info->buffer_lock);
	radix_tree_preload_end();
	if (ret == -EEXIST) {
		ret = 0;
		existing_eb = find_extent_buffer(fs_info, start);
		if (existing_eb)
			goto out;
		else
			goto again;
	}
	/* add one reference for the tree */
	check_buffer_tree_ref(eb);
	set_bit(EXTENT_BUFFER_IN_TREE, &eb->bflags);

	/*
	 * Now it's safe to unlock the pages because any calls to
	 * btree_release_folio will correctly detect that a page belongs to a
	 * live buffer and won't free them prematurely.
	 */
	for (int i = 0; i < num_folios; i++)
		unlock_page(folio_page(eb->folios[i], 0));
	return eb;

out:
	WARN_ON(!atomic_dec_and_test(&eb->refs));

	/*
	 * Any attached folios need to be detached before we unlock them.  This
	 * is because when we're inserting our new folios into the mapping, and
	 * then attaching our eb to that folio.  If we fail to insert our folio
	 * we'll lookup the folio for that index, and grab that EB.  We do not
	 * want that to grab this eb, as we're getting ready to free it.  So we
	 * have to detach it first and then unlock it.
	 *
	 * We have to drop our reference and NULL it out here because in the
	 * subpage case detaching does a btrfs_folio_dec_eb_refs() for our eb.
	 * Below when we call btrfs_release_extent_buffer() we will call
	 * detach_extent_buffer_folio() on our remaining pages in the !subpage
	 * case.  If we left eb->folios[i] populated in the subpage case we'd
	 * double put our reference and be super sad.
	 */
	for (int i = 0; i < attached; i++) {
		ASSERT(eb->folios[i]);
		detach_extent_buffer_folio(eb, eb->folios[i]);
		unlock_page(folio_page(eb->folios[i], 0));
		folio_put(eb->folios[i]);
		eb->folios[i] = NULL;
	}
	/*
	 * Now all pages of that extent buffer is unmapped, set UNMAPPED flag,
	 * so it can be cleaned up without utlizing page->mapping.
	 */
	set_bit(EXTENT_BUFFER_UNMAPPED, &eb->bflags);

	btrfs_release_extent_buffer(eb);
	if (ret < 0)
		return ERR_PTR(ret);
	ASSERT(existing_eb);
	return existing_eb;
}

static inline void btrfs_release_extent_buffer_rcu(struct rcu_head *head)
{
	struct extent_buffer *eb =
			container_of(head, struct extent_buffer, rcu_head);

	__free_extent_buffer(eb);
}

static int release_extent_buffer(struct extent_buffer *eb)
	__releases(&eb->refs_lock)
{
	lockdep_assert_held(&eb->refs_lock);

	WARN_ON(atomic_read(&eb->refs) == 0);
	if (atomic_dec_and_test(&eb->refs)) {
		if (test_and_clear_bit(EXTENT_BUFFER_IN_TREE, &eb->bflags)) {
			struct btrfs_fs_info *fs_info = eb->fs_info;

			spin_unlock(&eb->refs_lock);

			spin_lock(&fs_info->buffer_lock);
			radix_tree_delete(&fs_info->buffer_radix,
					  eb->start >> fs_info->sectorsize_bits);
			spin_unlock(&fs_info->buffer_lock);
		} else {
			spin_unlock(&eb->refs_lock);
		}

		btrfs_leak_debug_del_eb(eb);
		/* Should be safe to release our pages at this point */
		btrfs_release_extent_buffer_pages(eb);
#ifdef CONFIG_BTRFS_FS_RUN_SANITY_TESTS
		if (unlikely(test_bit(EXTENT_BUFFER_UNMAPPED, &eb->bflags))) {
			__free_extent_buffer(eb);
			return 1;
		}
#endif
		call_rcu(&eb->rcu_head, btrfs_release_extent_buffer_rcu);
		return 1;
	}
	spin_unlock(&eb->refs_lock);

	return 0;
}

void free_extent_buffer(struct extent_buffer *eb)
{
	int refs;
	if (!eb)
		return;

	refs = atomic_read(&eb->refs);
	while (1) {
		if ((!test_bit(EXTENT_BUFFER_UNMAPPED, &eb->bflags) && refs <= 3)
		    || (test_bit(EXTENT_BUFFER_UNMAPPED, &eb->bflags) &&
			refs == 1))
			break;
		if (atomic_try_cmpxchg(&eb->refs, &refs, refs - 1))
			return;
	}

	spin_lock(&eb->refs_lock);
	if (atomic_read(&eb->refs) == 2 &&
	    test_bit(EXTENT_BUFFER_STALE, &eb->bflags) &&
	    !extent_buffer_under_io(eb) &&
	    test_and_clear_bit(EXTENT_BUFFER_TREE_REF, &eb->bflags))
		atomic_dec(&eb->refs);

	/*
	 * I know this is terrible, but it's temporary until we stop tracking
	 * the uptodate bits and such for the extent buffers.
	 */
	release_extent_buffer(eb);
}

void free_extent_buffer_stale(struct extent_buffer *eb)
{
	if (!eb)
		return;

	spin_lock(&eb->refs_lock);
	set_bit(EXTENT_BUFFER_STALE, &eb->bflags);

	if (atomic_read(&eb->refs) == 2 && !extent_buffer_under_io(eb) &&
	    test_and_clear_bit(EXTENT_BUFFER_TREE_REF, &eb->bflags))
		atomic_dec(&eb->refs);
	release_extent_buffer(eb);
}

static void btree_clear_folio_dirty(struct folio *folio)
{
	ASSERT(folio_test_dirty(folio));
	ASSERT(folio_test_locked(folio));
	folio_clear_dirty_for_io(folio);
	xa_lock_irq(&folio->mapping->i_pages);
	if (!folio_test_dirty(folio))
		__xa_clear_mark(&folio->mapping->i_pages,
				folio_index(folio), PAGECACHE_TAG_DIRTY);
	xa_unlock_irq(&folio->mapping->i_pages);
}

static void clear_subpage_extent_buffer_dirty(const struct extent_buffer *eb)
{
	struct btrfs_fs_info *fs_info = eb->fs_info;
	struct folio *folio = eb->folios[0];
	bool last;

	/* btree_clear_folio_dirty() needs page locked. */
	folio_lock(folio);
	last = btrfs_subpage_clear_and_test_dirty(fs_info, folio, eb->start, eb->len);
	if (last)
		btree_clear_folio_dirty(folio);
	folio_unlock(folio);
	WARN_ON(atomic_read(&eb->refs) == 0);
}

void btrfs_clear_buffer_dirty(struct btrfs_trans_handle *trans,
			      struct extent_buffer *eb)
{
	struct btrfs_fs_info *fs_info = eb->fs_info;
	int num_folios;

	btrfs_assert_tree_write_locked(eb);

	if (trans && btrfs_header_generation(eb) != trans->transid)
		return;

	/*
	 * Instead of clearing the dirty flag off of the buffer, mark it as
	 * EXTENT_BUFFER_ZONED_ZEROOUT. This allows us to preserve
	 * write-ordering in zoned mode, without the need to later re-dirty
	 * the extent_buffer.
	 *
	 * The actual zeroout of the buffer will happen later in
	 * btree_csum_one_bio.
	 */
	if (btrfs_is_zoned(fs_info)) {
		set_bit(EXTENT_BUFFER_ZONED_ZEROOUT, &eb->bflags);
		return;
	}

	if (!test_and_clear_bit(EXTENT_BUFFER_DIRTY, &eb->bflags))
		return;

	percpu_counter_add_batch(&fs_info->dirty_metadata_bytes, -eb->len,
				 fs_info->dirty_metadata_batch);

	if (eb->fs_info->nodesize < PAGE_SIZE)
		return clear_subpage_extent_buffer_dirty(eb);

	num_folios = num_extent_folios(eb);
	for (int i = 0; i < num_folios; i++) {
		struct folio *folio = eb->folios[i];

		if (!folio_test_dirty(folio))
			continue;
		folio_lock(folio);
		btree_clear_folio_dirty(folio);
		folio_unlock(folio);
	}
	WARN_ON(atomic_read(&eb->refs) == 0);
}

void set_extent_buffer_dirty(struct extent_buffer *eb)
{
	int num_folios;
	bool was_dirty;

	check_buffer_tree_ref(eb);

	was_dirty = test_and_set_bit(EXTENT_BUFFER_DIRTY, &eb->bflags);

	num_folios = num_extent_folios(eb);
	WARN_ON(atomic_read(&eb->refs) == 0);
	WARN_ON(!test_bit(EXTENT_BUFFER_TREE_REF, &eb->bflags));

	if (!was_dirty) {
		bool subpage = eb->fs_info->nodesize < PAGE_SIZE;

		/*
		 * For subpage case, we can have other extent buffers in the
		 * same page, and in clear_subpage_extent_buffer_dirty() we
		 * have to clear page dirty without subpage lock held.
		 * This can cause race where our page gets dirty cleared after
		 * we just set it.
		 *
		 * Thankfully, clear_subpage_extent_buffer_dirty() has locked
		 * its page for other reasons, we can use page lock to prevent
		 * the above race.
		 */
		if (subpage)
			lock_page(folio_page(eb->folios[0], 0));
		for (int i = 0; i < num_folios; i++)
			btrfs_folio_set_dirty(eb->fs_info, eb->folios[i],
					      eb->start, eb->len);
		if (subpage)
			unlock_page(folio_page(eb->folios[0], 0));
		percpu_counter_add_batch(&eb->fs_info->dirty_metadata_bytes,
					 eb->len,
					 eb->fs_info->dirty_metadata_batch);
	}
#ifdef CONFIG_BTRFS_DEBUG
	for (int i = 0; i < num_folios; i++)
		ASSERT(folio_test_dirty(eb->folios[i]));
#endif
}

void clear_extent_buffer_uptodate(struct extent_buffer *eb)
{
	struct btrfs_fs_info *fs_info = eb->fs_info;
	int num_folios = num_extent_folios(eb);

	clear_bit(EXTENT_BUFFER_UPTODATE, &eb->bflags);
	for (int i = 0; i < num_folios; i++) {
		struct folio *folio = eb->folios[i];

		if (!folio)
			continue;

		/*
		 * This is special handling for metadata subpage, as regular
		 * btrfs_is_subpage() can not handle cloned/dummy metadata.
		 */
		if (fs_info->nodesize >= PAGE_SIZE)
			folio_clear_uptodate(folio);
		else
			btrfs_subpage_clear_uptodate(fs_info, folio,
						     eb->start, eb->len);
	}
}

void set_extent_buffer_uptodate(struct extent_buffer *eb)
{
	struct btrfs_fs_info *fs_info = eb->fs_info;
	int num_folios = num_extent_folios(eb);

	set_bit(EXTENT_BUFFER_UPTODATE, &eb->bflags);
	for (int i = 0; i < num_folios; i++) {
		struct folio *folio = eb->folios[i];

		/*
		 * This is special handling for metadata subpage, as regular
		 * btrfs_is_subpage() can not handle cloned/dummy metadata.
		 */
		if (fs_info->nodesize >= PAGE_SIZE)
			folio_mark_uptodate(folio);
		else
			btrfs_subpage_set_uptodate(fs_info, folio,
						   eb->start, eb->len);
	}
}

static void end_bbio_meta_read(struct btrfs_bio *bbio)
{
	struct extent_buffer *eb = bbio->private;
	struct btrfs_fs_info *fs_info = eb->fs_info;
	bool uptodate = !bbio->bio.bi_status;
	struct folio_iter fi;
	u32 bio_offset = 0;

	eb->read_mirror = bbio->mirror_num;

	if (uptodate &&
	    btrfs_validate_extent_buffer(eb, &bbio->parent_check) < 0)
		uptodate = false;

	if (uptodate) {
		set_extent_buffer_uptodate(eb);
	} else {
		clear_extent_buffer_uptodate(eb);
		set_bit(EXTENT_BUFFER_READ_ERR, &eb->bflags);
	}

	bio_for_each_folio_all(fi, &bbio->bio) {
		struct folio *folio = fi.folio;
		u64 start = eb->start + bio_offset;
		u32 len = fi.length;

		if (uptodate)
			btrfs_folio_set_uptodate(fs_info, folio, start, len);
		else
			btrfs_folio_clear_uptodate(fs_info, folio, start, len);

		bio_offset += len;
	}

	clear_bit(EXTENT_BUFFER_READING, &eb->bflags);
	smp_mb__after_atomic();
	wake_up_bit(&eb->bflags, EXTENT_BUFFER_READING);
	free_extent_buffer(eb);

	bio_put(&bbio->bio);
}

int read_extent_buffer_pages(struct extent_buffer *eb, int wait, int mirror_num,
			     struct btrfs_tree_parent_check *check)
{
	struct btrfs_bio *bbio;
	bool ret;

	if (test_bit(EXTENT_BUFFER_UPTODATE, &eb->bflags))
		return 0;

	/*
	 * We could have had EXTENT_BUFFER_UPTODATE cleared by the write
	 * operation, which could potentially still be in flight.  In this case
	 * we simply want to return an error.
	 */
	if (unlikely(test_bit(EXTENT_BUFFER_WRITE_ERR, &eb->bflags)))
		return -EIO;

	/* Someone else is already reading the buffer, just wait for it. */
	if (test_and_set_bit(EXTENT_BUFFER_READING, &eb->bflags))
		goto done;

	clear_bit(EXTENT_BUFFER_READ_ERR, &eb->bflags);
	eb->read_mirror = 0;
	check_buffer_tree_ref(eb);
	atomic_inc(&eb->refs);

	bbio = btrfs_bio_alloc(INLINE_EXTENT_BUFFER_PAGES,
			       REQ_OP_READ | REQ_META, eb->fs_info,
			       end_bbio_meta_read, eb);
	bbio->bio.bi_iter.bi_sector = eb->start >> SECTOR_SHIFT;
	bbio->inode = BTRFS_I(eb->fs_info->btree_inode);
	bbio->file_offset = eb->start;
	memcpy(&bbio->parent_check, check, sizeof(*check));
	if (eb->fs_info->nodesize < PAGE_SIZE) {
		ret = bio_add_folio(&bbio->bio, eb->folios[0], eb->len,
				    eb->start - folio_pos(eb->folios[0]));
		ASSERT(ret);
	} else {
		int num_folios = num_extent_folios(eb);

		for (int i = 0; i < num_folios; i++) {
			struct folio *folio = eb->folios[i];

			ret = bio_add_folio(&bbio->bio, folio, folio_size(folio), 0);
			ASSERT(ret);
		}
	}
	btrfs_submit_bio(bbio, mirror_num);

done:
	if (wait == WAIT_COMPLETE) {
		wait_on_bit_io(&eb->bflags, EXTENT_BUFFER_READING, TASK_UNINTERRUPTIBLE);
		if (!test_bit(EXTENT_BUFFER_UPTODATE, &eb->bflags))
			return -EIO;
	}

	return 0;
}

static bool report_eb_range(const struct extent_buffer *eb, unsigned long start,
			    unsigned long len)
{
	btrfs_warn(eb->fs_info,
		"access to eb bytenr %llu len %lu out of range start %lu len %lu",
		eb->start, eb->len, start, len);
	WARN_ON(IS_ENABLED(CONFIG_BTRFS_DEBUG));

	return true;
}

/*
 * Check if the [start, start + len) range is valid before reading/writing
 * the eb.
 * NOTE: @start and @len are offset inside the eb, not logical address.
 *
 * Caller should not touch the dst/src memory if this function returns error.
 */
static inline int check_eb_range(const struct extent_buffer *eb,
				 unsigned long start, unsigned long len)
{
	unsigned long offset;

	/* start, start + len should not go beyond eb->len nor overflow */
	if (unlikely(check_add_overflow(start, len, &offset) || offset > eb->len))
		return report_eb_range(eb, start, len);

	return false;
}

void read_extent_buffer(const struct extent_buffer *eb, void *dstv,
			unsigned long start, unsigned long len)
{
	const int unit_size = folio_size(eb->folios[0]);
	size_t cur;
	size_t offset;
	char *dst = (char *)dstv;
	unsigned long i = get_eb_folio_index(eb, start);

	if (check_eb_range(eb, start, len)) {
		/*
		 * Invalid range hit, reset the memory, so callers won't get
		 * some random garbage for their uninitialized memory.
		 */
		memset(dstv, 0, len);
		return;
	}

	if (eb->addr) {
		memcpy(dstv, eb->addr + start, len);
		return;
	}

	offset = get_eb_offset_in_folio(eb, start);

	while (len > 0) {
		char *kaddr;

		cur = min(len, unit_size - offset);
		kaddr = folio_address(eb->folios[i]);
		memcpy(dst, kaddr + offset, cur);

		dst += cur;
		len -= cur;
		offset = 0;
		i++;
	}
}

int read_extent_buffer_to_user_nofault(const struct extent_buffer *eb,
				       void __user *dstv,
				       unsigned long start, unsigned long len)
{
	const int unit_size = folio_size(eb->folios[0]);
	size_t cur;
	size_t offset;
	char __user *dst = (char __user *)dstv;
	unsigned long i = get_eb_folio_index(eb, start);
	int ret = 0;

	WARN_ON(start > eb->len);
	WARN_ON(start + len > eb->start + eb->len);

	if (eb->addr) {
		if (copy_to_user_nofault(dstv, eb->addr + start, len))
			ret = -EFAULT;
		return ret;
	}

	offset = get_eb_offset_in_folio(eb, start);

	while (len > 0) {
		char *kaddr;

		cur = min(len, unit_size - offset);
		kaddr = folio_address(eb->folios[i]);
		if (copy_to_user_nofault(dst, kaddr + offset, cur)) {
			ret = -EFAULT;
			break;
		}

		dst += cur;
		len -= cur;
		offset = 0;
		i++;
	}

	return ret;
}

int memcmp_extent_buffer(const struct extent_buffer *eb, const void *ptrv,
			 unsigned long start, unsigned long len)
{
	const int unit_size = folio_size(eb->folios[0]);
	size_t cur;
	size_t offset;
	char *kaddr;
	char *ptr = (char *)ptrv;
	unsigned long i = get_eb_folio_index(eb, start);
	int ret = 0;

	if (check_eb_range(eb, start, len))
		return -EINVAL;

	if (eb->addr)
		return memcmp(ptrv, eb->addr + start, len);

	offset = get_eb_offset_in_folio(eb, start);

	while (len > 0) {
		cur = min(len, unit_size - offset);
		kaddr = folio_address(eb->folios[i]);
		ret = memcmp(ptr, kaddr + offset, cur);
		if (ret)
			break;

		ptr += cur;
		len -= cur;
		offset = 0;
		i++;
	}
	return ret;
}

/*
 * Check that the extent buffer is uptodate.
 *
 * For regular sector size == PAGE_SIZE case, check if @page is uptodate.
 * For subpage case, check if the range covered by the eb has EXTENT_UPTODATE.
 */
static void assert_eb_folio_uptodate(const struct extent_buffer *eb, int i)
{
	struct btrfs_fs_info *fs_info = eb->fs_info;
	struct folio *folio = eb->folios[i];

	ASSERT(folio);

	/*
	 * If we are using the commit root we could potentially clear a page
	 * Uptodate while we're using the extent buffer that we've previously
	 * looked up.  We don't want to complain in this case, as the page was
	 * valid before, we just didn't write it out.  Instead we want to catch
	 * the case where we didn't actually read the block properly, which
	 * would have !PageUptodate and !EXTENT_BUFFER_WRITE_ERR.
	 */
	if (test_bit(EXTENT_BUFFER_WRITE_ERR, &eb->bflags))
		return;

	if (fs_info->nodesize < PAGE_SIZE) {
		struct folio *folio = eb->folios[0];

		ASSERT(i == 0);
		if (WARN_ON(!btrfs_subpage_test_uptodate(fs_info, folio,
							 eb->start, eb->len)))
			btrfs_subpage_dump_bitmap(fs_info, folio, eb->start, eb->len);
	} else {
		WARN_ON(!folio_test_uptodate(folio));
	}
}

static void __write_extent_buffer(const struct extent_buffer *eb,
				  const void *srcv, unsigned long start,
				  unsigned long len, bool use_memmove)
{
	const int unit_size = folio_size(eb->folios[0]);
	size_t cur;
	size_t offset;
	char *kaddr;
	char *src = (char *)srcv;
	unsigned long i = get_eb_folio_index(eb, start);
	/* For unmapped (dummy) ebs, no need to check their uptodate status. */
	const bool check_uptodate = !test_bit(EXTENT_BUFFER_UNMAPPED, &eb->bflags);

	if (check_eb_range(eb, start, len))
		return;

	if (eb->addr) {
		if (use_memmove)
			memmove(eb->addr + start, srcv, len);
		else
			memcpy(eb->addr + start, srcv, len);
		return;
	}

	offset = get_eb_offset_in_folio(eb, start);

	while (len > 0) {
		if (check_uptodate)
			assert_eb_folio_uptodate(eb, i);

		cur = min(len, unit_size - offset);
		kaddr = folio_address(eb->folios[i]);
		if (use_memmove)
			memmove(kaddr + offset, src, cur);
		else
			memcpy(kaddr + offset, src, cur);

		src += cur;
		len -= cur;
		offset = 0;
		i++;
	}
}

void write_extent_buffer(const struct extent_buffer *eb, const void *srcv,
			 unsigned long start, unsigned long len)
{
	return __write_extent_buffer(eb, srcv, start, len, false);
}

static void memset_extent_buffer(const struct extent_buffer *eb, int c,
				 unsigned long start, unsigned long len)
{
	const int unit_size = folio_size(eb->folios[0]);
	unsigned long cur = start;

	if (eb->addr) {
		memset(eb->addr + start, c, len);
		return;
	}

	while (cur < start + len) {
		unsigned long index = get_eb_folio_index(eb, cur);
		unsigned int offset = get_eb_offset_in_folio(eb, cur);
		unsigned int cur_len = min(start + len - cur, unit_size - offset);

		assert_eb_folio_uptodate(eb, index);
		memset(folio_address(eb->folios[index]) + offset, c, cur_len);

		cur += cur_len;
	}
}

void memzero_extent_buffer(const struct extent_buffer *eb, unsigned long start,
			   unsigned long len)
{
	if (check_eb_range(eb, start, len))
		return;
	return memset_extent_buffer(eb, 0, start, len);
}

void copy_extent_buffer_full(const struct extent_buffer *dst,
			     const struct extent_buffer *src)
{
	const int unit_size = folio_size(src->folios[0]);
	unsigned long cur = 0;

	ASSERT(dst->len == src->len);

	while (cur < src->len) {
		unsigned long index = get_eb_folio_index(src, cur);
		unsigned long offset = get_eb_offset_in_folio(src, cur);
		unsigned long cur_len = min(src->len, unit_size - offset);
		void *addr = folio_address(src->folios[index]) + offset;

		write_extent_buffer(dst, addr, cur, cur_len);

		cur += cur_len;
	}
}

void copy_extent_buffer(const struct extent_buffer *dst,
			const struct extent_buffer *src,
			unsigned long dst_offset, unsigned long src_offset,
			unsigned long len)
{
	const int unit_size = folio_size(dst->folios[0]);
	u64 dst_len = dst->len;
	size_t cur;
	size_t offset;
	char *kaddr;
	unsigned long i = get_eb_folio_index(dst, dst_offset);

	if (check_eb_range(dst, dst_offset, len) ||
	    check_eb_range(src, src_offset, len))
		return;

	WARN_ON(src->len != dst_len);

	offset = get_eb_offset_in_folio(dst, dst_offset);

	while (len > 0) {
		assert_eb_folio_uptodate(dst, i);

		cur = min(len, (unsigned long)(unit_size - offset));

		kaddr = folio_address(dst->folios[i]);
		read_extent_buffer(src, kaddr + offset, src_offset, cur);

		src_offset += cur;
		len -= cur;
		offset = 0;
		i++;
	}
}

/*
 * Calculate the folio and offset of the byte containing the given bit number.
 *
 * @eb:           the extent buffer
 * @start:        offset of the bitmap item in the extent buffer
 * @nr:           bit number
 * @folio_index:  return index of the folio in the extent buffer that contains
 *                the given bit number
 * @folio_offset: return offset into the folio given by folio_index
 *
 * This helper hides the ugliness of finding the byte in an extent buffer which
 * contains a given bit.
 */
static inline void eb_bitmap_offset(const struct extent_buffer *eb,
				    unsigned long start, unsigned long nr,
				    unsigned long *folio_index,
				    size_t *folio_offset)
{
	size_t byte_offset = BIT_BYTE(nr);
	size_t offset;

	/*
	 * The byte we want is the offset of the extent buffer + the offset of
	 * the bitmap item in the extent buffer + the offset of the byte in the
	 * bitmap item.
	 */
	offset = start + offset_in_folio(eb->folios[0], eb->start) + byte_offset;

	*folio_index = offset >> folio_shift(eb->folios[0]);
	*folio_offset = offset_in_folio(eb->folios[0], offset);
}

/*
 * Determine whether a bit in a bitmap item is set.
 *
 * @eb:     the extent buffer
 * @start:  offset of the bitmap item in the extent buffer
 * @nr:     bit number to test
 */
int extent_buffer_test_bit(const struct extent_buffer *eb, unsigned long start,
			   unsigned long nr)
{
	unsigned long i;
	size_t offset;
	u8 *kaddr;

	eb_bitmap_offset(eb, start, nr, &i, &offset);
	assert_eb_folio_uptodate(eb, i);
	kaddr = folio_address(eb->folios[i]);
	return 1U & (kaddr[offset] >> (nr & (BITS_PER_BYTE - 1)));
}

static u8 *extent_buffer_get_byte(const struct extent_buffer *eb, unsigned long bytenr)
{
	unsigned long index = get_eb_folio_index(eb, bytenr);

	if (check_eb_range(eb, bytenr, 1))
		return NULL;
	return folio_address(eb->folios[index]) + get_eb_offset_in_folio(eb, bytenr);
}

/*
 * Set an area of a bitmap to 1.
 *
 * @eb:     the extent buffer
 * @start:  offset of the bitmap item in the extent buffer
 * @pos:    bit number of the first bit
 * @len:    number of bits to set
 */
void extent_buffer_bitmap_set(const struct extent_buffer *eb, unsigned long start,
			      unsigned long pos, unsigned long len)
{
	unsigned int first_byte = start + BIT_BYTE(pos);
	unsigned int last_byte = start + BIT_BYTE(pos + len - 1);
	const bool same_byte = (first_byte == last_byte);
	u8 mask = BITMAP_FIRST_BYTE_MASK(pos);
	u8 *kaddr;

	if (same_byte)
		mask &= BITMAP_LAST_BYTE_MASK(pos + len);

	/* Handle the first byte. */
	kaddr = extent_buffer_get_byte(eb, first_byte);
	*kaddr |= mask;
	if (same_byte)
		return;

	/* Handle the byte aligned part. */
	ASSERT(first_byte + 1 <= last_byte);
	memset_extent_buffer(eb, 0xff, first_byte + 1, last_byte - first_byte - 1);

	/* Handle the last byte. */
	kaddr = extent_buffer_get_byte(eb, last_byte);
	*kaddr |= BITMAP_LAST_BYTE_MASK(pos + len);
}


/*
 * Clear an area of a bitmap.
 *
 * @eb:     the extent buffer
 * @start:  offset of the bitmap item in the extent buffer
 * @pos:    bit number of the first bit
 * @len:    number of bits to clear
 */
void extent_buffer_bitmap_clear(const struct extent_buffer *eb,
				unsigned long start, unsigned long pos,
				unsigned long len)
{
	unsigned int first_byte = start + BIT_BYTE(pos);
	unsigned int last_byte = start + BIT_BYTE(pos + len - 1);
	const bool same_byte = (first_byte == last_byte);
	u8 mask = BITMAP_FIRST_BYTE_MASK(pos);
	u8 *kaddr;

	if (same_byte)
		mask &= BITMAP_LAST_BYTE_MASK(pos + len);

	/* Handle the first byte. */
	kaddr = extent_buffer_get_byte(eb, first_byte);
	*kaddr &= ~mask;
	if (same_byte)
		return;

	/* Handle the byte aligned part. */
	ASSERT(first_byte + 1 <= last_byte);
	memset_extent_buffer(eb, 0, first_byte + 1, last_byte - first_byte - 1);

	/* Handle the last byte. */
	kaddr = extent_buffer_get_byte(eb, last_byte);
	*kaddr &= ~BITMAP_LAST_BYTE_MASK(pos + len);
}

static inline bool areas_overlap(unsigned long src, unsigned long dst, unsigned long len)
{
	unsigned long distance = (src > dst) ? src - dst : dst - src;
	return distance < len;
}

void memcpy_extent_buffer(const struct extent_buffer *dst,
			  unsigned long dst_offset, unsigned long src_offset,
			  unsigned long len)
{
	const int unit_size = folio_size(dst->folios[0]);
	unsigned long cur_off = 0;

	if (check_eb_range(dst, dst_offset, len) ||
	    check_eb_range(dst, src_offset, len))
		return;

	if (dst->addr) {
		const bool use_memmove = areas_overlap(src_offset, dst_offset, len);

		if (use_memmove)
			memmove(dst->addr + dst_offset, dst->addr + src_offset, len);
		else
			memcpy(dst->addr + dst_offset, dst->addr + src_offset, len);
		return;
	}

	while (cur_off < len) {
		unsigned long cur_src = cur_off + src_offset;
		unsigned long folio_index = get_eb_folio_index(dst, cur_src);
		unsigned long folio_off = get_eb_offset_in_folio(dst, cur_src);
		unsigned long cur_len = min(src_offset + len - cur_src,
					    unit_size - folio_off);
		void *src_addr = folio_address(dst->folios[folio_index]) + folio_off;
		const bool use_memmove = areas_overlap(src_offset + cur_off,
						       dst_offset + cur_off, cur_len);

		__write_extent_buffer(dst, src_addr, dst_offset + cur_off, cur_len,
				      use_memmove);
		cur_off += cur_len;
	}
}

void memmove_extent_buffer(const struct extent_buffer *dst,
			   unsigned long dst_offset, unsigned long src_offset,
			   unsigned long len)
{
	unsigned long dst_end = dst_offset + len - 1;
	unsigned long src_end = src_offset + len - 1;

	if (check_eb_range(dst, dst_offset, len) ||
	    check_eb_range(dst, src_offset, len))
		return;

	if (dst_offset < src_offset) {
		memcpy_extent_buffer(dst, dst_offset, src_offset, len);
		return;
	}

	if (dst->addr) {
		memmove(dst->addr + dst_offset, dst->addr + src_offset, len);
		return;
	}

	while (len > 0) {
		unsigned long src_i;
		size_t cur;
		size_t dst_off_in_folio;
		size_t src_off_in_folio;
		void *src_addr;
		bool use_memmove;

		src_i = get_eb_folio_index(dst, src_end);

		dst_off_in_folio = get_eb_offset_in_folio(dst, dst_end);
		src_off_in_folio = get_eb_offset_in_folio(dst, src_end);

		cur = min_t(unsigned long, len, src_off_in_folio + 1);
		cur = min(cur, dst_off_in_folio + 1);

		src_addr = folio_address(dst->folios[src_i]) + src_off_in_folio -
					 cur + 1;
		use_memmove = areas_overlap(src_end - cur + 1, dst_end - cur + 1,
					    cur);

		__write_extent_buffer(dst, src_addr, dst_end - cur + 1, cur,
				      use_memmove);

		dst_end -= cur;
		src_end -= cur;
		len -= cur;
	}
}

#define GANG_LOOKUP_SIZE	16
static struct extent_buffer *get_next_extent_buffer(
		struct btrfs_fs_info *fs_info, struct page *page, u64 bytenr)
{
	struct extent_buffer *gang[GANG_LOOKUP_SIZE];
	struct extent_buffer *found = NULL;
	u64 page_start = page_offset(page);
	u64 cur = page_start;

	ASSERT(in_range(bytenr, page_start, PAGE_SIZE));
	lockdep_assert_held(&fs_info->buffer_lock);

	while (cur < page_start + PAGE_SIZE) {
		int ret;
		int i;

		ret = radix_tree_gang_lookup(&fs_info->buffer_radix,
				(void **)gang, cur >> fs_info->sectorsize_bits,
				min_t(unsigned int, GANG_LOOKUP_SIZE,
				      PAGE_SIZE / fs_info->nodesize));
		if (ret == 0)
			goto out;
		for (i = 0; i < ret; i++) {
			/* Already beyond page end */
			if (gang[i]->start >= page_start + PAGE_SIZE)
				goto out;
			/* Found one */
			if (gang[i]->start >= bytenr) {
				found = gang[i];
				goto out;
			}
		}
		cur = gang[ret - 1]->start + gang[ret - 1]->len;
	}
out:
	return found;
}

static int try_release_subpage_extent_buffer(struct page *page)
{
	struct btrfs_fs_info *fs_info = btrfs_sb(page->mapping->host->i_sb);
	u64 cur = page_offset(page);
	const u64 end = page_offset(page) + PAGE_SIZE;
	int ret;

	while (cur < end) {
		struct extent_buffer *eb = NULL;

		/*
		 * Unlike try_release_extent_buffer() which uses folio private
		 * to grab buffer, for subpage case we rely on radix tree, thus
		 * we need to ensure radix tree consistency.
		 *
		 * We also want an atomic snapshot of the radix tree, thus go
		 * with spinlock rather than RCU.
		 */
		spin_lock(&fs_info->buffer_lock);
		eb = get_next_extent_buffer(fs_info, page, cur);
		if (!eb) {
			/* No more eb in the page range after or at cur */
			spin_unlock(&fs_info->buffer_lock);
			break;
		}
		cur = eb->start + eb->len;

		/*
		 * The same as try_release_extent_buffer(), to ensure the eb
		 * won't disappear out from under us.
		 */
		spin_lock(&eb->refs_lock);
		if (atomic_read(&eb->refs) != 1 || extent_buffer_under_io(eb)) {
			spin_unlock(&eb->refs_lock);
			spin_unlock(&fs_info->buffer_lock);
			break;
		}
		spin_unlock(&fs_info->buffer_lock);

		/*
		 * If tree ref isn't set then we know the ref on this eb is a
		 * real ref, so just return, this eb will likely be freed soon
		 * anyway.
		 */
		if (!test_and_clear_bit(EXTENT_BUFFER_TREE_REF, &eb->bflags)) {
			spin_unlock(&eb->refs_lock);
			break;
		}

		/*
		 * Here we don't care about the return value, we will always
		 * check the folio private at the end.  And
		 * release_extent_buffer() will release the refs_lock.
		 */
		release_extent_buffer(eb);
	}
	/*
	 * Finally to check if we have cleared folio private, as if we have
	 * released all ebs in the page, the folio private should be cleared now.
	 */
<<<<<<< HEAD
	spin_lock(&page->mapping->i_private_lock);
	if (!PagePrivate(page))
=======
	spin_lock(&page->mapping->private_lock);
	if (!folio_test_private(page_folio(page)))
>>>>>>> e94dfb7a
		ret = 1;
	else
		ret = 0;
	spin_unlock(&page->mapping->i_private_lock);
	return ret;

}

int try_release_extent_buffer(struct page *page)
{
	struct folio *folio = page_folio(page);
	struct extent_buffer *eb;

	if (btrfs_sb(page->mapping->host->i_sb)->nodesize < PAGE_SIZE)
		return try_release_subpage_extent_buffer(page);

	/*
	 * We need to make sure nobody is changing folio private, as we rely on
	 * folio private as the pointer to extent buffer.
	 */
<<<<<<< HEAD
	spin_lock(&page->mapping->i_private_lock);
	if (!PagePrivate(page)) {
		spin_unlock(&page->mapping->i_private_lock);
=======
	spin_lock(&page->mapping->private_lock);
	if (!folio_test_private(folio)) {
		spin_unlock(&page->mapping->private_lock);
>>>>>>> e94dfb7a
		return 1;
	}

	eb = folio_get_private(folio);
	BUG_ON(!eb);

	/*
	 * This is a little awful but should be ok, we need to make sure that
	 * the eb doesn't disappear out from under us while we're looking at
	 * this page.
	 */
	spin_lock(&eb->refs_lock);
	if (atomic_read(&eb->refs) != 1 || extent_buffer_under_io(eb)) {
		spin_unlock(&eb->refs_lock);
		spin_unlock(&page->mapping->i_private_lock);
		return 0;
	}
	spin_unlock(&page->mapping->i_private_lock);

	/*
	 * If tree ref isn't set then we know the ref on this eb is a real ref,
	 * so just return, this page will likely be freed soon anyway.
	 */
	if (!test_and_clear_bit(EXTENT_BUFFER_TREE_REF, &eb->bflags)) {
		spin_unlock(&eb->refs_lock);
		return 0;
	}

	return release_extent_buffer(eb);
}

/*
 * Attempt to readahead a child block.
 *
 * @fs_info:	the fs_info
 * @bytenr:	bytenr to read
 * @owner_root: objectid of the root that owns this eb
 * @gen:	generation for the uptodate check, can be 0
 * @level:	level for the eb
 *
 * Attempt to readahead a tree block at @bytenr.  If @gen is 0 then we do a
 * normal uptodate check of the eb, without checking the generation.  If we have
 * to read the block we will not block on anything.
 */
void btrfs_readahead_tree_block(struct btrfs_fs_info *fs_info,
				u64 bytenr, u64 owner_root, u64 gen, int level)
{
	struct btrfs_tree_parent_check check = {
		.has_first_key = 0,
		.level = level,
		.transid = gen
	};
	struct extent_buffer *eb;
	int ret;

	eb = btrfs_find_create_tree_block(fs_info, bytenr, owner_root, level);
	if (IS_ERR(eb))
		return;

	if (btrfs_buffer_uptodate(eb, gen, 1)) {
		free_extent_buffer(eb);
		return;
	}

	ret = read_extent_buffer_pages(eb, WAIT_NONE, 0, &check);
	if (ret < 0)
		free_extent_buffer_stale(eb);
	else
		free_extent_buffer(eb);
}

/*
 * Readahead a node's child block.
 *
 * @node:	parent node we're reading from
 * @slot:	slot in the parent node for the child we want to read
 *
 * A helper for btrfs_readahead_tree_block, we simply read the bytenr pointed at
 * the slot in the node provided.
 */
void btrfs_readahead_node_child(struct extent_buffer *node, int slot)
{
	btrfs_readahead_tree_block(node->fs_info,
				   btrfs_node_blockptr(node, slot),
				   btrfs_header_owner(node),
				   btrfs_node_ptr_generation(node, slot),
				   btrfs_header_level(node) - 1);
}<|MERGE_RESOLUTION|>--- conflicted
+++ resolved
@@ -908,13 +908,8 @@
 	 * For cloned or dummy extent buffers, their pages are not mapped and
 	 * will not race with any other ebs.
 	 */
-<<<<<<< HEAD
-	if (page->mapping)
-		lockdep_assert_held(&page->mapping->i_private_lock);
-=======
 	if (folio->mapping)
-		lockdep_assert_held(&folio->mapping->private_lock);
->>>>>>> e94dfb7a
+		lockdep_assert_held(&folio->mapping->i_private_lock);
 
 	if (fs_info->nodesize >= PAGE_SIZE) {
 		if (!folio_test_private(folio))
@@ -1789,15 +1784,9 @@
 		 * Take private lock to ensure the subpage won't be detached
 		 * in the meantime.
 		 */
-<<<<<<< HEAD
 		spin_lock(&page->mapping->i_private_lock);
-		if (!PagePrivate(page)) {
+		if (!folio_test_private(folio)) {
 			spin_unlock(&page->mapping->i_private_lock);
-=======
-		spin_lock(&page->mapping->private_lock);
-		if (!folio_test_private(folio)) {
-			spin_unlock(&page->mapping->private_lock);
->>>>>>> e94dfb7a
 			break;
 		}
 		spin_lock_irqsave(&subpage->lock, flags);
@@ -1871,15 +1860,9 @@
 	if (btrfs_sb(page->mapping->host->i_sb)->nodesize < PAGE_SIZE)
 		return submit_eb_subpage(page, wbc);
 
-<<<<<<< HEAD
 	spin_lock(&mapping->i_private_lock);
-	if (!PagePrivate(page)) {
+	if (!folio_test_private(folio)) {
 		spin_unlock(&mapping->i_private_lock);
-=======
-	spin_lock(&mapping->private_lock);
-	if (!folio_test_private(folio)) {
-		spin_unlock(&mapping->private_lock);
->>>>>>> e94dfb7a
 		return 0;
 	}
 
@@ -3123,11 +3106,7 @@
 {
 	struct btrfs_subpage *subpage;
 
-<<<<<<< HEAD
-	lockdep_assert_held(&page->mapping->i_private_lock);
-=======
-	lockdep_assert_held(&folio->mapping->private_lock);
->>>>>>> e94dfb7a
+	lockdep_assert_held(&folio->mapping->i_private_lock);
 
 	if (folio_test_private(folio)) {
 		subpage = folio_get_private(folio);
@@ -3149,27 +3128,15 @@
 	const bool mapped = !test_bit(EXTENT_BUFFER_UNMAPPED, &eb->bflags);
 
 	/*
-<<<<<<< HEAD
-	 * For mapped eb, we're going to change the page private, which should
+	 * For mapped eb, we're going to change the folio private, which should
 	 * be done under the i_private_lock.
 	 */
 	if (mapped)
-		spin_lock(&page->mapping->i_private_lock);
-=======
-	 * For mapped eb, we're going to change the folio private, which should
-	 * be done under the private_lock.
-	 */
-	if (mapped)
-		spin_lock(&folio->mapping->private_lock);
->>>>>>> e94dfb7a
+		spin_lock(&folio->mapping->i_private_lock);
 
 	if (!folio_test_private(folio)) {
 		if (mapped)
-<<<<<<< HEAD
-			spin_unlock(&page->mapping->i_private_lock);
-=======
-			spin_unlock(&folio->mapping->private_lock);
->>>>>>> e94dfb7a
+			spin_unlock(&folio->mapping->i_private_lock);
 		return;
 	}
 
@@ -3189,11 +3156,7 @@
 			folio_detach_private(folio);
 		}
 		if (mapped)
-<<<<<<< HEAD
-			spin_unlock(&page->mapping->i_private_lock);
-=======
-			spin_unlock(&folio->mapping->private_lock);
->>>>>>> e94dfb7a
+			spin_unlock(&folio->mapping->i_private_lock);
 		return;
 	}
 
@@ -3216,11 +3179,7 @@
 	if (!folio_range_has_eb(fs_info, folio))
 		btrfs_detach_subpage(fs_info, folio);
 
-<<<<<<< HEAD
-	spin_unlock(&page->mapping->i_private_lock);
-=======
-	spin_unlock(&folio->mapping->private_lock);
->>>>>>> e94dfb7a
+	spin_unlock(&folio->mapping->i_private_lock);
 }
 
 /* Release all pages attached to the extent buffer */
@@ -3654,13 +3613,8 @@
 	btrfs_set_buffer_lockdep_class(lockdep_owner, eb, level);
 
 	/*
-<<<<<<< HEAD
-	 * Preallocate page->private for subpage case, so that we won't
+	 * Preallocate folio private for subpage case, so that we won't
 	 * allocate memory with i_private_lock nor page lock hold.
-=======
-	 * Preallocate folio private for subpage case, so that we won't
-	 * allocate memory with private_lock nor page lock hold.
->>>>>>> e94dfb7a
 	 *
 	 * The memory will be freed by attach_extent_buffer_page() or freed
 	 * manually if we exit earlier.
@@ -3692,17 +3646,6 @@
 			goto out;
 		}
 
-<<<<<<< HEAD
-		spin_lock(&mapping->i_private_lock);
-		exists = grab_extent_buffer(fs_info, p);
-		if (exists) {
-			spin_unlock(&mapping->i_private_lock);
-			unlock_page(p);
-			put_page(p);
-			mark_extent_buffer_accessed(exists, p);
-			btrfs_free_subpage(prealloc);
-			goto free_eb;
-=======
 		/*
 		 * TODO: Special handling for a corner case where the order of
 		 * folios mismatch between the new eb and filemap.
@@ -3725,7 +3668,6 @@
 		if (unlikely(ret == -EAGAIN)) {
 			ASSERT(0);
 			goto reallocate;
->>>>>>> e94dfb7a
 		}
 		attached++;
 
@@ -3735,7 +3677,7 @@
 		 * and free the allocated page.
 		 */
 		folio = eb->folios[i];
-		spin_lock(&mapping->private_lock);
+		spin_lock(&mapping->i_private_lock);
 		/* Should not fail, as we have preallocated the memory */
 		ret = attach_extent_buffer_folio(eb, folio, prealloc);
 		ASSERT(!ret);
@@ -3748,13 +3690,8 @@
 		 * detach_extent_buffer_page().
 		 * Thus needs no special handling in error path.
 		 */
-<<<<<<< HEAD
-		btrfs_page_inc_eb_refs(fs_info, p);
+		btrfs_folio_inc_eb_refs(fs_info, folio);
 		spin_unlock(&mapping->i_private_lock);
-=======
-		btrfs_folio_inc_eb_refs(fs_info, folio);
-		spin_unlock(&mapping->private_lock);
->>>>>>> e94dfb7a
 
 		WARN_ON(btrfs_folio_test_dirty(fs_info, folio, eb->start, eb->len));
 
@@ -4846,13 +4783,8 @@
 	 * Finally to check if we have cleared folio private, as if we have
 	 * released all ebs in the page, the folio private should be cleared now.
 	 */
-<<<<<<< HEAD
 	spin_lock(&page->mapping->i_private_lock);
-	if (!PagePrivate(page))
-=======
-	spin_lock(&page->mapping->private_lock);
 	if (!folio_test_private(page_folio(page)))
->>>>>>> e94dfb7a
 		ret = 1;
 	else
 		ret = 0;
@@ -4873,15 +4805,9 @@
 	 * We need to make sure nobody is changing folio private, as we rely on
 	 * folio private as the pointer to extent buffer.
 	 */
-<<<<<<< HEAD
 	spin_lock(&page->mapping->i_private_lock);
-	if (!PagePrivate(page)) {
+	if (!folio_test_private(folio)) {
 		spin_unlock(&page->mapping->i_private_lock);
-=======
-	spin_lock(&page->mapping->private_lock);
-	if (!folio_test_private(folio)) {
-		spin_unlock(&page->mapping->private_lock);
->>>>>>> e94dfb7a
 		return 1;
 	}
 
