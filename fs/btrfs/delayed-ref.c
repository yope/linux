--- conflicted
+++ resolved
@@ -91,19 +91,11 @@
 	struct btrfs_block_rsv *local_rsv = &trans->delayed_rsv;
 	u64 num_bytes;
 	u64 reserved_bytes;
-<<<<<<< HEAD
 
 	num_bytes = btrfs_calc_delayed_ref_bytes(fs_info, trans->delayed_ref_updates);
 	num_bytes += btrfs_calc_delayed_ref_csum_bytes(fs_info,
 						       trans->delayed_ref_csum_deletions);
 
-=======
-
-	num_bytes = btrfs_calc_delayed_ref_bytes(fs_info, trans->delayed_ref_updates);
-	num_bytes += btrfs_calc_delayed_ref_csum_bytes(fs_info,
-						       trans->delayed_ref_csum_deletions);
-
->>>>>>> 0c383648
 	if (num_bytes == 0)
 		return;
 
@@ -277,42 +269,6 @@
 	ret = btrfs_reserve_metadata_bytes(fs_info, space_info, num_bytes, flush);
 	if (ret)
 		return ret;
-<<<<<<< HEAD
-
-	/*
-	 * We may have raced with someone else, so check again if we the block
-	 * reserve is still not full and release any excess space.
-	 */
-	spin_lock(&block_rsv->lock);
-	if (block_rsv->reserved < block_rsv->size) {
-		u64 needed = block_rsv->size - block_rsv->reserved;
-
-		if (num_bytes >= needed) {
-			block_rsv->reserved += needed;
-			block_rsv->full = true;
-			to_free = num_bytes - needed;
-			refilled_bytes = needed;
-		} else {
-			block_rsv->reserved += num_bytes;
-			to_free = 0;
-			refilled_bytes = num_bytes;
-		}
-	} else {
-		to_free = num_bytes;
-		refilled_bytes = 0;
-	}
-	spin_unlock(&block_rsv->lock);
-
-	if (to_free > 0)
-		btrfs_space_info_free_bytes_may_use(fs_info, space_info, to_free);
-
-	if (refilled_bytes > 0)
-		trace_btrfs_space_reservation(fs_info, "delayed_refs_rsv", 0,
-					      refilled_bytes, 1);
-	return 0;
-}
-=======
->>>>>>> 0c383648
 
 	/*
 	 * We may have raced with someone else, so check again if we the block
@@ -849,13 +805,7 @@
 static void init_delayed_ref_head(struct btrfs_delayed_ref_head *head_ref,
 				  struct btrfs_ref *generic_ref,
 				  struct btrfs_qgroup_extent_record *qrecord,
-<<<<<<< HEAD
-				  u64 bytenr, u64 num_bytes, u64 ref_root,
-				  u64 reserved, int action, bool is_data,
-				  bool is_system, u64 owning_root)
-=======
 				  u64 reserved)
->>>>>>> 0c383648
 {
 	int count_mod = 1;
 	bool must_insert_reserved = false;
@@ -900,15 +850,9 @@
 	head_ref->ref_mod = count_mod;
 	head_ref->reserved_bytes = reserved;
 	head_ref->must_insert_reserved = must_insert_reserved;
-<<<<<<< HEAD
-	head_ref->owning_root = owning_root;
-	head_ref->is_data = is_data;
-	head_ref->is_system = is_system;
-=======
 	head_ref->owning_root = generic_ref->owning_root;
 	head_ref->is_data = (generic_ref->type == BTRFS_REF_DATA);
 	head_ref->is_system = (generic_ref->ref_root == BTRFS_CHUNK_TREE_OBJECTID);
->>>>>>> 0c383648
 	head_ref->ref_tree = RB_ROOT_CACHED;
 	INIT_LIST_HEAD(&head_ref->ref_add_list);
 	RB_CLEAR_NODE(&head_ref->href_node);
@@ -1044,29 +988,6 @@
 		ref->tree_ref = generic_ref->tree_ref;
 }
 
-<<<<<<< HEAD
-void btrfs_init_generic_ref(struct btrfs_ref *generic_ref, int action, u64 bytenr,
-			    u64 len, u64 parent, u64 owning_root)
-{
-	generic_ref->action = action;
-	generic_ref->bytenr = bytenr;
-	generic_ref->len = len;
-	generic_ref->parent = parent;
-	generic_ref->owning_root = owning_root;
-}
-
-void btrfs_init_tree_ref(struct btrfs_ref *generic_ref, int level, u64 root,
-			 u64 mod_root, bool skip_qgroup)
-{
-#ifdef CONFIG_BTRFS_FS_REF_VERIFY
-	/* If @real_root not set, use @root as fallback */
-	generic_ref->real_root = mod_root ?: root;
-#endif
-	generic_ref->tree_ref.level = level;
-	generic_ref->tree_ref.ref_root = root;
-	generic_ref->type = BTRFS_REF_METADATA;
-	if (skip_qgroup || !(is_fstree(root) &&
-=======
 void btrfs_init_tree_ref(struct btrfs_ref *generic_ref, int level, u64 mod_root,
 			 bool skip_qgroup)
 {
@@ -1077,7 +998,6 @@
 	generic_ref->tree_ref.level = level;
 	generic_ref->type = BTRFS_REF_METADATA;
 	if (skip_qgroup || !(is_fstree(generic_ref->ref_root) &&
->>>>>>> 0c383648
 			     (!mod_root || is_fstree(mod_root))))
 		generic_ref->skip_qgroup = true;
 	else
@@ -1085,20 +1005,6 @@
 
 }
 
-<<<<<<< HEAD
-void btrfs_init_data_ref(struct btrfs_ref *generic_ref, u64 ref_root, u64 ino,
-			 u64 offset, u64 mod_root, bool skip_qgroup)
-{
-#ifdef CONFIG_BTRFS_FS_REF_VERIFY
-	/* If @real_root not set, use @root as fallback */
-	generic_ref->real_root = mod_root ?: ref_root;
-#endif
-	generic_ref->data_ref.ref_root = ref_root;
-	generic_ref->data_ref.ino = ino;
-	generic_ref->data_ref.offset = offset;
-	generic_ref->type = BTRFS_REF_DATA;
-	if (skip_qgroup || !(is_fstree(ref_root) &&
-=======
 void btrfs_init_data_ref(struct btrfs_ref *generic_ref, u64 ino, u64 offset,
 			 u64 mod_root, bool skip_qgroup)
 {
@@ -1110,28 +1016,16 @@
 	generic_ref->data_ref.offset = offset;
 	generic_ref->type = BTRFS_REF_DATA;
 	if (skip_qgroup || !(is_fstree(generic_ref->ref_root) &&
->>>>>>> 0c383648
 			     (!mod_root || is_fstree(mod_root))))
 		generic_ref->skip_qgroup = true;
 	else
 		generic_ref->skip_qgroup = false;
 }
 
-<<<<<<< HEAD
-/*
- * add a delayed tree ref.  This does all of the accounting required
- * to make sure the delayed ref is eventually processed before this
- * transaction commits.
- */
-int btrfs_add_delayed_tree_ref(struct btrfs_trans_handle *trans,
-			       struct btrfs_ref *generic_ref,
-			       struct btrfs_delayed_extent_op *extent_op)
-=======
 static int add_delayed_ref(struct btrfs_trans_handle *trans,
 			   struct btrfs_ref *generic_ref,
 			   struct btrfs_delayed_extent_op *extent_op,
 			   u64 reserved)
->>>>>>> 0c383648
 {
 	struct btrfs_fs_info *fs_info = trans->fs_info;
 	struct btrfs_delayed_ref_node *node;
@@ -1140,17 +1034,7 @@
 	struct btrfs_qgroup_extent_record *record = NULL;
 	bool qrecord_inserted;
 	int action = generic_ref->action;
-<<<<<<< HEAD
-	int level = generic_ref->tree_ref.level;
-	u64 bytenr = generic_ref->bytenr;
-	u64 num_bytes = generic_ref->len;
-	u64 parent = generic_ref->parent;
-	u8 ref_type;
-
-	is_system = (generic_ref->tree_ref.ref_root == BTRFS_CHUNK_TREE_OBJECTID);
-=======
 	bool merged;
->>>>>>> 0c383648
 
 	node = kmem_cache_alloc(btrfs_delayed_ref_node_cachep, GFP_NOFS);
 	if (!node)
@@ -1171,26 +1055,8 @@
 		}
 	}
 
-<<<<<<< HEAD
-	if (parent)
-		ref_type = BTRFS_SHARED_BLOCK_REF_KEY;
-	else
-		ref_type = BTRFS_TREE_BLOCK_REF_KEY;
-
-	init_delayed_ref_common(fs_info, &ref->node, bytenr, num_bytes,
-				generic_ref->tree_ref.ref_root, action,
-				ref_type);
-	ref->root = generic_ref->tree_ref.ref_root;
-	ref->parent = parent;
-	ref->level = level;
-
-	init_delayed_ref_head(head_ref, record, bytenr, num_bytes,
-			      generic_ref->tree_ref.ref_root, 0, action,
-			      false, is_system, generic_ref->owning_root);
-=======
 	init_delayed_ref_common(fs_info, node, generic_ref);
 	init_delayed_ref_head(head_ref, generic_ref, record, reserved);
->>>>>>> 0c383648
 	head_ref->extent_op = extent_op;
 
 	delayed_refs = &trans->transaction->delayed_refs;
@@ -1203,11 +1069,7 @@
 	head_ref = add_delayed_ref_head(trans, head_ref, record,
 					action, &qrecord_inserted);
 
-<<<<<<< HEAD
-	merged = insert_delayed_ref(trans, head_ref, &ref->node);
-=======
 	merged = insert_delayed_ref(trans, head_ref, node);
->>>>>>> 0c383648
 	spin_unlock(&delayed_refs->lock);
 
 	/*
@@ -1247,93 +1109,8 @@
 			       struct btrfs_ref *generic_ref,
 			       u64 reserved)
 {
-<<<<<<< HEAD
-	struct btrfs_fs_info *fs_info = trans->fs_info;
-	struct btrfs_delayed_data_ref *ref;
-	struct btrfs_delayed_ref_head *head_ref;
-	struct btrfs_delayed_ref_root *delayed_refs;
-	struct btrfs_qgroup_extent_record *record = NULL;
-	bool qrecord_inserted;
-	int action = generic_ref->action;
-	bool merged;
-	u64 bytenr = generic_ref->bytenr;
-	u64 num_bytes = generic_ref->len;
-	u64 parent = generic_ref->parent;
-	u64 ref_root = generic_ref->data_ref.ref_root;
-	u64 owner = generic_ref->data_ref.ino;
-	u64 offset = generic_ref->data_ref.offset;
-	u8 ref_type;
-
-	ASSERT(generic_ref->type == BTRFS_REF_DATA && action);
-	ref = kmem_cache_alloc(btrfs_delayed_data_ref_cachep, GFP_NOFS);
-	if (!ref)
-		return -ENOMEM;
-
-	if (parent)
-	        ref_type = BTRFS_SHARED_DATA_REF_KEY;
-	else
-	        ref_type = BTRFS_EXTENT_DATA_REF_KEY;
-	init_delayed_ref_common(fs_info, &ref->node, bytenr, num_bytes,
-				ref_root, action, ref_type);
-	ref->root = ref_root;
-	ref->parent = parent;
-	ref->objectid = owner;
-	ref->offset = offset;
-
-
-	head_ref = kmem_cache_alloc(btrfs_delayed_ref_head_cachep, GFP_NOFS);
-	if (!head_ref) {
-		kmem_cache_free(btrfs_delayed_data_ref_cachep, ref);
-		return -ENOMEM;
-	}
-
-	if (btrfs_qgroup_full_accounting(fs_info) && !generic_ref->skip_qgroup) {
-		record = kzalloc(sizeof(*record), GFP_NOFS);
-		if (!record) {
-			kmem_cache_free(btrfs_delayed_data_ref_cachep, ref);
-			kmem_cache_free(btrfs_delayed_ref_head_cachep,
-					head_ref);
-			return -ENOMEM;
-		}
-	}
-
-	init_delayed_ref_head(head_ref, record, bytenr, num_bytes, ref_root,
-			      reserved, action, true, false, generic_ref->owning_root);
-	head_ref->extent_op = NULL;
-
-	delayed_refs = &trans->transaction->delayed_refs;
-	spin_lock(&delayed_refs->lock);
-
-	/*
-	 * insert both the head node and the new ref without dropping
-	 * the spin lock
-	 */
-	head_ref = add_delayed_ref_head(trans, head_ref, record,
-					action, &qrecord_inserted);
-
-	merged = insert_delayed_ref(trans, head_ref, &ref->node);
-	spin_unlock(&delayed_refs->lock);
-
-	/*
-	 * Need to update the delayed_refs_rsv with any changes we may have
-	 * made.
-	 */
-	btrfs_update_delayed_refs_rsv(trans);
-
-	trace_add_delayed_data_ref(trans->fs_info, &ref->node, ref,
-				   action == BTRFS_ADD_DELAYED_EXTENT ?
-				   BTRFS_ADD_DELAYED_REF : action);
-	if (merged)
-		kmem_cache_free(btrfs_delayed_data_ref_cachep, ref);
-
-
-	if (qrecord_inserted)
-		return btrfs_qgroup_trace_extent_post(trans, record);
-	return 0;
-=======
 	ASSERT(generic_ref->type == BTRFS_REF_DATA && generic_ref->action);
 	return add_delayed_ref(trans, generic_ref, NULL, reserved);
->>>>>>> 0c383648
 }
 
 int btrfs_add_delayed_extent_op(struct btrfs_trans_handle *trans,
@@ -1353,12 +1130,7 @@
 	if (!head_ref)
 		return -ENOMEM;
 
-<<<<<<< HEAD
-	init_delayed_ref_head(head_ref, NULL, bytenr, num_bytes, 0, 0,
-			      BTRFS_UPDATE_DELAYED_HEAD, false, false, 0);
-=======
 	init_delayed_ref_head(head_ref, &generic_ref, NULL, 0);
->>>>>>> 0c383648
 	head_ref->extent_op = extent_op;
 
 	delayed_refs = &trans->transaction->delayed_refs;
@@ -1381,22 +1153,7 @@
 {
 	if (refcount_dec_and_test(&ref->refs)) {
 		WARN_ON(!RB_EMPTY_NODE(&ref->ref_node));
-<<<<<<< HEAD
-		switch (ref->type) {
-		case BTRFS_TREE_BLOCK_REF_KEY:
-		case BTRFS_SHARED_BLOCK_REF_KEY:
-			kmem_cache_free(btrfs_delayed_tree_ref_cachep, ref);
-			break;
-		case BTRFS_EXTENT_DATA_REF_KEY:
-		case BTRFS_SHARED_DATA_REF_KEY:
-			kmem_cache_free(btrfs_delayed_data_ref_cachep, ref);
-			break;
-		default:
-			BUG();
-		}
-=======
 		kmem_cache_free(btrfs_delayed_ref_node_cachep, ref);
->>>>>>> 0c383648
 	}
 }
 
@@ -1425,17 +1182,8 @@
 	if (!btrfs_delayed_ref_head_cachep)
 		goto fail;
 
-<<<<<<< HEAD
-	btrfs_delayed_tree_ref_cachep = KMEM_CACHE(btrfs_delayed_tree_ref, 0);
-	if (!btrfs_delayed_tree_ref_cachep)
-		goto fail;
-
-	btrfs_delayed_data_ref_cachep = KMEM_CACHE(btrfs_delayed_data_ref, 0);
-	if (!btrfs_delayed_data_ref_cachep)
-=======
 	btrfs_delayed_ref_node_cachep = KMEM_CACHE(btrfs_delayed_ref_node, 0);
 	if (!btrfs_delayed_ref_node_cachep)
->>>>>>> 0c383648
 		goto fail;
 
 	btrfs_delayed_extent_op_cachep = KMEM_CACHE(btrfs_delayed_extent_op, 0);
