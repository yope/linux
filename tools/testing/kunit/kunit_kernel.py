--- conflicted
+++ resolved
@@ -132,11 +132,7 @@
 			return False
 		return True
 
-<<<<<<< HEAD
-	def build_config(self, build_dir):
-=======
 	def build_config(self, build_dir, make_options):
->>>>>>> 04d5ce62
 		kconfig_path = get_kconfig_path(build_dir)
 		if build_dir and not os.path.exists(build_dir):
 			os.mkdir(build_dir)
@@ -175,15 +171,6 @@
 			return False
 		return self.validate_config(build_dir)
 
-<<<<<<< HEAD
-	def run_kernel(self, args=[], timeout=None, build_dir=''):
-		args.extend(['mem=256M'])
-		process = self._ops.linux_bin(args, timeout, build_dir)
-		with open(os.path.join(build_dir, 'test.log'), 'w') as f:
-			for line in process.stdout:
-				f.write(line.rstrip().decode('ascii') + '\n')
-				yield line.rstrip().decode('ascii')
-=======
 	def run_kernel(self, args=[], build_dir='', timeout=None):
 		args.extend(['mem=1G'])
 		outfile = 'test.log'
@@ -195,5 +182,4 @@
 
 	def signal_handler(self, sig, frame):
 		logging.error('Build interruption occurred. Cleaning console.')
-		subprocess.call(['stty', 'sane'])
->>>>>>> 04d5ce62
+		subprocess.call(['stty', 'sane'])