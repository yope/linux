--- conflicted
+++ resolved
@@ -34,10 +34,7 @@
 TEST_PROGS += cmsg_so_mark.sh
 TEST_PROGS += cmsg_time.sh cmsg_ipv6.sh
 TEST_PROGS += netns-name.sh
-<<<<<<< HEAD
-=======
 TEST_PROGS += nl_netdev.py
->>>>>>> 0c383648
 TEST_PROGS += srv6_end_dt46_l3vpn_test.sh
 TEST_PROGS += srv6_end_dt4_l3vpn_test.sh
 TEST_PROGS += srv6_end_dt6_l3vpn_test.sh
@@ -86,12 +83,6 @@
 TEST_GEN_PROGS += so_incoming_cpu
 TEST_PROGS += sctp_vrf.sh
 TEST_GEN_FILES += sctp_hello
-<<<<<<< HEAD
-TEST_GEN_FILES += csum
-TEST_GEN_FILES += nat6to4.o
-TEST_GEN_FILES += xdp_dummy.o
-=======
->>>>>>> 0c383648
 TEST_GEN_FILES += ip_local_port_range
 TEST_GEN_FILES += bind_wildcard
 TEST_PROGS += test_vxlan_mdb.sh
@@ -101,19 +92,13 @@
 TEST_PROGS += fdb_flush.sh
 TEST_PROGS += fq_band_pktlimit.sh
 TEST_PROGS += vlan_hw_filter.sh
-<<<<<<< HEAD
-=======
 TEST_PROGS += bpf_offload.py
->>>>>>> 0c383648
 
 TEST_FILES := settings
 TEST_FILES += in_netns.sh lib.sh net_helper.sh setup_loopback.sh setup_veth.sh
 
-<<<<<<< HEAD
-=======
 TEST_GEN_FILES += $(patsubst %.c,%.o,$(wildcard *.bpf.c))
 
->>>>>>> 0c383648
 TEST_INCLUDES := forwarding/lib.sh
 
 include ../lib.mk
@@ -125,53 +110,4 @@
 $(OUTPUT)/bind_bhash: LDLIBS += -lpthread
 $(OUTPUT)/io_uring_zerocopy_tx: CFLAGS += -I../../../include/
 
-<<<<<<< HEAD
-# Rules to generate bpf objs
-CLANG ?= clang
-SCRATCH_DIR := $(OUTPUT)/tools
-BUILD_DIR := $(SCRATCH_DIR)/build
-BPFDIR := $(abspath ../../../lib/bpf)
-APIDIR := $(abspath ../../../include/uapi)
-
-CCINCLUDE += -I../bpf
-CCINCLUDE += -I../../../../usr/include/
-CCINCLUDE += -I$(SCRATCH_DIR)/include
-
-BPFOBJ := $(BUILD_DIR)/libbpf/libbpf.a
-
-MAKE_DIRS := $(BUILD_DIR)/libbpf
-$(MAKE_DIRS):
-	mkdir -p $@
-
-# Get Clang's default includes on this system, as opposed to those seen by
-# '--target=bpf'. This fixes "missing" files on some architectures/distros,
-# such as asm/byteorder.h, asm/socket.h, asm/sockios.h, sys/cdefs.h etc.
-#
-# Use '-idirafter': Don't interfere with include mechanics except where the
-# build would have failed anyways.
-define get_sys_includes
-$(shell $(1) $(2) -v -E - </dev/null 2>&1 \
-	| sed -n '/<...> search starts here:/,/End of search list./{ s| \(/.*\)|-idirafter \1|p }') \
-$(shell $(1) $(2) -dM -E - </dev/null | grep '__riscv_xlen ' | awk '{printf("-D__riscv_xlen=%d -D__BITS_PER_LONG=%d", $$3, $$3)}')
-endef
-
-ifneq ($(CROSS_COMPILE),)
-CLANG_TARGET_ARCH = --target=$(notdir $(CROSS_COMPILE:%-=%))
-endif
-
-CLANG_SYS_INCLUDES = $(call get_sys_includes,$(CLANG),$(CLANG_TARGET_ARCH))
-
-$(OUTPUT)/nat6to4.o $(OUTPUT)/xdp_dummy.o: $(OUTPUT)/%.o : %.c $(BPFOBJ) | $(MAKE_DIRS)
-	$(CLANG) -O2 --target=bpf -c $< $(CCINCLUDE) $(CLANG_SYS_INCLUDES) -o $@
-
-$(BPFOBJ): $(wildcard $(BPFDIR)/*.[ch] $(BPFDIR)/Makefile)		       \
-	   $(APIDIR)/linux/bpf.h					       \
-	   | $(BUILD_DIR)/libbpf
-	$(MAKE) $(submake_extras) -C $(BPFDIR) OUTPUT=$(BUILD_DIR)/libbpf/     \
-		    EXTRA_CFLAGS='-g -O0'				       \
-		    DESTDIR=$(SCRATCH_DIR) prefix= all install_headers
-
-EXTRA_CLEAN := $(SCRATCH_DIR)
-=======
-include bpf.mk
->>>>>>> 0c383648
+include bpf.mk