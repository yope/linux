--- conflicted
+++ resolved
@@ -4,11 +4,6 @@
  *
  * Copyright (C) 2020, Google LLC.
  */
-<<<<<<< HEAD
-
-#define _GNU_SOURCE
-=======
->>>>>>> 0c383648
 #include <stdio.h>
 #include <stdarg.h>
 #include <assert.h>
