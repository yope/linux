// SPDX-License-Identifier: GPL-2.0-only
/*
 * kernel/lockdep.c
 *
 * Runtime locking correctness validator
 *
 * Started by Ingo Molnar:
 *
 *  Copyright (C) 2006,2007 Red Hat, Inc., Ingo Molnar <mingo@redhat.com>
 *  Copyright (C) 2007 Red Hat, Inc., Peter Zijlstra
 *
 * this code maps all the lock dependencies as they occur in a live kernel
 * and will warn about the following classes of locking bugs:
 *
 * - lock inversion scenarios
 * - circular lock dependencies
 * - hardirq/softirq safe/unsafe locking bugs
 *
 * Bugs are reported even if the current locking scenario does not cause
 * any deadlock at this point.
 *
 * I.e. if anytime in the past two locks were taken in a different order,
 * even if it happened for another task, even if those were different
 * locks (but of the same class as this lock), this code will detect it.
 *
 * Thanks to Arjan van de Ven for coming up with the initial idea of
 * mapping lock dependencies runtime.
 */
#define DISABLE_BRANCH_PROFILING
#include <linux/mutex.h>
#include <linux/sched.h>
#include <linux/sched/clock.h>
#include <linux/sched/task.h>
#include <linux/sched/mm.h>
#include <linux/delay.h>
#include <linux/module.h>
#include <linux/proc_fs.h>
#include <linux/seq_file.h>
#include <linux/spinlock.h>
#include <linux/kallsyms.h>
#include <linux/interrupt.h>
#include <linux/stacktrace.h>
#include <linux/debug_locks.h>
#include <linux/irqflags.h>
#include <linux/utsname.h>
#include <linux/hash.h>
#include <linux/ftrace.h>
#include <linux/stringify.h>
#include <linux/bitmap.h>
#include <linux/bitops.h>
#include <linux/gfp.h>
#include <linux/random.h>
#include <linux/jhash.h>
#include <linux/nmi.h>
#include <linux/rcupdate.h>
#include <linux/kprobes.h>

#include <asm/sections.h>

#include "lockdep_internals.h"

#define CREATE_TRACE_POINTS
#include <trace/events/lock.h>

#ifdef CONFIG_PROVE_LOCKING
int prove_locking = 1;
module_param(prove_locking, int, 0644);
#else
#define prove_locking 0
#endif

#ifdef CONFIG_LOCK_STAT
int lock_stat = 1;
module_param(lock_stat, int, 0644);
#else
#define lock_stat 0
#endif

/*
 * lockdep_lock: protects the lockdep graph, the hashes and the
 *               class/list/hash allocators.
 *
 * This is one of the rare exceptions where it's justified
 * to use a raw spinlock - we really dont want the spinlock
 * code to recurse back into the lockdep code...
 */
static arch_spinlock_t lockdep_lock = (arch_spinlock_t)__ARCH_SPIN_LOCK_UNLOCKED;
static struct task_struct *lockdep_selftest_task_struct;

static int graph_lock(void)
{
	arch_spin_lock(&lockdep_lock);
	/*
	 * Make sure that if another CPU detected a bug while
	 * walking the graph we dont change it (while the other
	 * CPU is busy printing out stuff with the graph lock
	 * dropped already)
	 */
	if (!debug_locks) {
		arch_spin_unlock(&lockdep_lock);
		return 0;
	}
	/* prevent any recursions within lockdep from causing deadlocks */
	current->lockdep_recursion++;
	return 1;
}

static inline int graph_unlock(void)
{
	if (debug_locks && !arch_spin_is_locked(&lockdep_lock)) {
		/*
		 * The lockdep graph lock isn't locked while we expect it to
		 * be, we're confused now, bye!
		 */
		return DEBUG_LOCKS_WARN_ON(1);
	}

	current->lockdep_recursion--;
	arch_spin_unlock(&lockdep_lock);
	return 0;
}

/*
 * Turn lock debugging off and return with 0 if it was off already,
 * and also release the graph lock:
 */
static inline int debug_locks_off_graph_unlock(void)
{
	int ret = debug_locks_off();

	arch_spin_unlock(&lockdep_lock);

	return ret;
}

unsigned long nr_list_entries;
static struct lock_list list_entries[MAX_LOCKDEP_ENTRIES];
static DECLARE_BITMAP(list_entries_in_use, MAX_LOCKDEP_ENTRIES);

/*
 * All data structures here are protected by the global debug_lock.
 *
 * nr_lock_classes is the number of elements of lock_classes[] that is
 * in use.
 */
#define KEYHASH_BITS		(MAX_LOCKDEP_KEYS_BITS - 1)
#define KEYHASH_SIZE		(1UL << KEYHASH_BITS)
static struct hlist_head lock_keys_hash[KEYHASH_SIZE];
unsigned long nr_lock_classes;
#ifndef CONFIG_DEBUG_LOCKDEP
static
#endif
struct lock_class lock_classes[MAX_LOCKDEP_KEYS];

static inline struct lock_class *hlock_class(struct held_lock *hlock)
{
	if (!hlock->class_idx) {
		/*
		 * Someone passed in garbage, we give up.
		 */
		DEBUG_LOCKS_WARN_ON(1);
		return NULL;
	}
	return lock_classes + hlock->class_idx - 1;
}

#ifdef CONFIG_LOCK_STAT
static DEFINE_PER_CPU(struct lock_class_stats[MAX_LOCKDEP_KEYS], cpu_lock_stats);

static inline u64 lockstat_clock(void)
{
	return local_clock();
}

static int lock_point(unsigned long points[], unsigned long ip)
{
	int i;

	for (i = 0; i < LOCKSTAT_POINTS; i++) {
		if (points[i] == 0) {
			points[i] = ip;
			break;
		}
		if (points[i] == ip)
			break;
	}

	return i;
}

static void lock_time_inc(struct lock_time *lt, u64 time)
{
	if (time > lt->max)
		lt->max = time;

	if (time < lt->min || !lt->nr)
		lt->min = time;

	lt->total += time;
	lt->nr++;
}

static inline void lock_time_add(struct lock_time *src, struct lock_time *dst)
{
	if (!src->nr)
		return;

	if (src->max > dst->max)
		dst->max = src->max;

	if (src->min < dst->min || !dst->nr)
		dst->min = src->min;

	dst->total += src->total;
	dst->nr += src->nr;
}

struct lock_class_stats lock_stats(struct lock_class *class)
{
	struct lock_class_stats stats;
	int cpu, i;

	memset(&stats, 0, sizeof(struct lock_class_stats));
	for_each_possible_cpu(cpu) {
		struct lock_class_stats *pcs =
			&per_cpu(cpu_lock_stats, cpu)[class - lock_classes];

		for (i = 0; i < ARRAY_SIZE(stats.contention_point); i++)
			stats.contention_point[i] += pcs->contention_point[i];

		for (i = 0; i < ARRAY_SIZE(stats.contending_point); i++)
			stats.contending_point[i] += pcs->contending_point[i];

		lock_time_add(&pcs->read_waittime, &stats.read_waittime);
		lock_time_add(&pcs->write_waittime, &stats.write_waittime);

		lock_time_add(&pcs->read_holdtime, &stats.read_holdtime);
		lock_time_add(&pcs->write_holdtime, &stats.write_holdtime);

		for (i = 0; i < ARRAY_SIZE(stats.bounces); i++)
			stats.bounces[i] += pcs->bounces[i];
	}

	return stats;
}

void clear_lock_stats(struct lock_class *class)
{
	int cpu;

	for_each_possible_cpu(cpu) {
		struct lock_class_stats *cpu_stats =
			&per_cpu(cpu_lock_stats, cpu)[class - lock_classes];

		memset(cpu_stats, 0, sizeof(struct lock_class_stats));
	}
	memset(class->contention_point, 0, sizeof(class->contention_point));
	memset(class->contending_point, 0, sizeof(class->contending_point));
}

static struct lock_class_stats *get_lock_stats(struct lock_class *class)
{
	return &this_cpu_ptr(cpu_lock_stats)[class - lock_classes];
}

static void lock_release_holdtime(struct held_lock *hlock)
{
	struct lock_class_stats *stats;
	u64 holdtime;

	if (!lock_stat)
		return;

	holdtime = lockstat_clock() - hlock->holdtime_stamp;

	stats = get_lock_stats(hlock_class(hlock));
	if (hlock->read)
		lock_time_inc(&stats->read_holdtime, holdtime);
	else
		lock_time_inc(&stats->write_holdtime, holdtime);
}
#else
static inline void lock_release_holdtime(struct held_lock *hlock)
{
}
#endif

/*
 * We keep a global list of all lock classes. The list is only accessed with
 * the lockdep spinlock lock held. free_lock_classes is a list with free
 * elements. These elements are linked together by the lock_entry member in
 * struct lock_class.
 */
LIST_HEAD(all_lock_classes);
static LIST_HEAD(free_lock_classes);

/**
 * struct pending_free - information about data structures about to be freed
 * @zapped: Head of a list with struct lock_class elements.
 * @lock_chains_being_freed: Bitmap that indicates which lock_chains[] elements
 *	are about to be freed.
 */
struct pending_free {
	struct list_head zapped;
	DECLARE_BITMAP(lock_chains_being_freed, MAX_LOCKDEP_CHAINS);
};

/**
 * struct delayed_free - data structures used for delayed freeing
 *
 * A data structure for delayed freeing of data structures that may be
 * accessed by RCU readers at the time these were freed.
 *
 * @rcu_head:  Used to schedule an RCU callback for freeing data structures.
 * @index:     Index of @pf to which freed data structures are added.
 * @scheduled: Whether or not an RCU callback has been scheduled.
 * @pf:        Array with information about data structures about to be freed.
 */
static struct delayed_free {
	struct rcu_head		rcu_head;
	int			index;
	int			scheduled;
	struct pending_free	pf[2];
} delayed_free;

/*
 * The lockdep classes are in a hash-table as well, for fast lookup:
 */
#define CLASSHASH_BITS		(MAX_LOCKDEP_KEYS_BITS - 1)
#define CLASSHASH_SIZE		(1UL << CLASSHASH_BITS)
#define __classhashfn(key)	hash_long((unsigned long)key, CLASSHASH_BITS)
#define classhashentry(key)	(classhash_table + __classhashfn((key)))

static struct hlist_head classhash_table[CLASSHASH_SIZE];

/*
 * We put the lock dependency chains into a hash-table as well, to cache
 * their existence:
 */
#define CHAINHASH_BITS		(MAX_LOCKDEP_CHAINS_BITS-1)
#define CHAINHASH_SIZE		(1UL << CHAINHASH_BITS)
#define __chainhashfn(chain)	hash_long(chain, CHAINHASH_BITS)
#define chainhashentry(chain)	(chainhash_table + __chainhashfn((chain)))

static struct hlist_head chainhash_table[CHAINHASH_SIZE];

/*
 * The hash key of the lock dependency chains is a hash itself too:
 * it's a hash of all locks taken up to that lock, including that lock.
 * It's a 64-bit hash, because it's important for the keys to be
 * unique.
 */
static inline u64 iterate_chain_key(u64 key, u32 idx)
{
	u32 k0 = key, k1 = key >> 32;

	__jhash_mix(idx, k0, k1); /* Macro that modifies arguments! */

	return k0 | (u64)k1 << 32;
}

void lockdep_off(void)
{
	current->lockdep_recursion++;
}
EXPORT_SYMBOL(lockdep_off);

void lockdep_on(void)
{
	current->lockdep_recursion--;
}
EXPORT_SYMBOL(lockdep_on);

void lockdep_set_selftest_task(struct task_struct *task)
{
	lockdep_selftest_task_struct = task;
}

/*
 * Debugging switches:
 */

#define VERBOSE			0
#define VERY_VERBOSE		0

#if VERBOSE
# define HARDIRQ_VERBOSE	1
# define SOFTIRQ_VERBOSE	1
#else
# define HARDIRQ_VERBOSE	0
# define SOFTIRQ_VERBOSE	0
#endif

#if VERBOSE || HARDIRQ_VERBOSE || SOFTIRQ_VERBOSE
/*
 * Quick filtering for interesting events:
 */
static int class_filter(struct lock_class *class)
{
#if 0
	/* Example */
	if (class->name_version == 1 &&
			!strcmp(class->name, "lockname"))
		return 1;
	if (class->name_version == 1 &&
			!strcmp(class->name, "&struct->lockfield"))
		return 1;
#endif
	/* Filter everything else. 1 would be to allow everything else */
	return 0;
}
#endif

static int verbose(struct lock_class *class)
{
#if VERBOSE
	return class_filter(class);
#endif
	return 0;
}

/*
 * Stack-trace: tightly packed array of stack backtrace
 * addresses. Protected by the graph_lock.
 */
unsigned long nr_stack_trace_entries;
static unsigned long stack_trace[MAX_STACK_TRACE_ENTRIES];

static void print_lockdep_off(const char *bug_msg)
{
	printk(KERN_DEBUG "%s\n", bug_msg);
	printk(KERN_DEBUG "turning off the locking correctness validator.\n");
#ifdef CONFIG_LOCK_STAT
	printk(KERN_DEBUG "Please attach the output of /proc/lock_stat to the bug report\n");
#endif
}

static int save_trace(struct lock_trace *trace)
{
	unsigned long *entries = stack_trace + nr_stack_trace_entries;
	unsigned int max_entries;

	trace->offset = nr_stack_trace_entries;
	max_entries = MAX_STACK_TRACE_ENTRIES - nr_stack_trace_entries;
	trace->nr_entries = stack_trace_save(entries, max_entries, 3);
	nr_stack_trace_entries += trace->nr_entries;

	if (nr_stack_trace_entries >= MAX_STACK_TRACE_ENTRIES-1) {
		if (!debug_locks_off_graph_unlock())
			return 0;

		print_lockdep_off("BUG: MAX_STACK_TRACE_ENTRIES too low!");
		dump_stack();

		return 0;
	}

	return 1;
}

unsigned int nr_hardirq_chains;
unsigned int nr_softirq_chains;
unsigned int nr_process_chains;
unsigned int max_lockdep_depth;

#ifdef CONFIG_DEBUG_LOCKDEP
/*
 * Various lockdep statistics:
 */
DEFINE_PER_CPU(struct lockdep_stats, lockdep_stats);
#endif

/*
 * Locking printouts:
 */

#define __USAGE(__STATE)						\
	[LOCK_USED_IN_##__STATE] = "IN-"__stringify(__STATE)"-W",	\
	[LOCK_ENABLED_##__STATE] = __stringify(__STATE)"-ON-W",		\
	[LOCK_USED_IN_##__STATE##_READ] = "IN-"__stringify(__STATE)"-R",\
	[LOCK_ENABLED_##__STATE##_READ] = __stringify(__STATE)"-ON-R",

static const char *usage_str[] =
{
#define LOCKDEP_STATE(__STATE) __USAGE(__STATE)
#include "lockdep_states.h"
#undef LOCKDEP_STATE
	[LOCK_USED] = "INITIAL USE",
};

const char * __get_key_name(struct lockdep_subclass_key *key, char *str)
{
	return kallsyms_lookup((unsigned long)key, NULL, NULL, NULL, str);
}

static inline unsigned long lock_flag(enum lock_usage_bit bit)
{
	return 1UL << bit;
}

static char get_usage_char(struct lock_class *class, enum lock_usage_bit bit)
{
	char c = '.';

	if (class->usage_mask & lock_flag(bit + LOCK_USAGE_DIR_MASK))
		c = '+';
	if (class->usage_mask & lock_flag(bit)) {
		c = '-';
		if (class->usage_mask & lock_flag(bit + LOCK_USAGE_DIR_MASK))
			c = '?';
	}

	return c;
}

void get_usage_chars(struct lock_class *class, char usage[LOCK_USAGE_CHARS])
{
	int i = 0;

#define LOCKDEP_STATE(__STATE) 						\
	usage[i++] = get_usage_char(class, LOCK_USED_IN_##__STATE);	\
	usage[i++] = get_usage_char(class, LOCK_USED_IN_##__STATE##_READ);
#include "lockdep_states.h"
#undef LOCKDEP_STATE

	usage[i] = '\0';
}

static void __print_lock_name(struct lock_class *class)
{
	char str[KSYM_NAME_LEN];
	const char *name;

	name = class->name;
	if (!name) {
		name = __get_key_name(class->key, str);
		printk(KERN_CONT "%s", name);
	} else {
		printk(KERN_CONT "%s", name);
		if (class->name_version > 1)
			printk(KERN_CONT "#%d", class->name_version);
		if (class->subclass)
			printk(KERN_CONT "/%d", class->subclass);
	}
}

static void print_lock_name(struct lock_class *class)
{
	char usage[LOCK_USAGE_CHARS];

	get_usage_chars(class, usage);

	printk(KERN_CONT " (");
	__print_lock_name(class);
	printk(KERN_CONT "){%s}", usage);
}

static void print_lockdep_cache(struct lockdep_map *lock)
{
	const char *name;
	char str[KSYM_NAME_LEN];

	name = lock->name;
	if (!name)
		name = __get_key_name(lock->key->subkeys, str);

	printk(KERN_CONT "%s", name);
}

static void print_lock(struct held_lock *hlock)
{
	/*
	 * We can be called locklessly through debug_show_all_locks() so be
	 * extra careful, the hlock might have been released and cleared.
	 */
	unsigned int class_idx = hlock->class_idx;

	/* Don't re-read hlock->class_idx, can't use READ_ONCE() on bitfields: */
	barrier();

	if (!class_idx || (class_idx - 1) >= MAX_LOCKDEP_KEYS) {
		printk(KERN_CONT "<RELEASED>\n");
		return;
	}

	printk(KERN_CONT "%p", hlock->instance);
	print_lock_name(lock_classes + class_idx - 1);
	printk(KERN_CONT ", at: %pS\n", (void *)hlock->acquire_ip);
}

static void lockdep_print_held_locks(struct task_struct *p)
{
	int i, depth = READ_ONCE(p->lockdep_depth);

	if (!depth)
		printk("no locks held by %s/%d.\n", p->comm, task_pid_nr(p));
	else
		printk("%d lock%s held by %s/%d:\n", depth,
		       depth > 1 ? "s" : "", p->comm, task_pid_nr(p));
	/*
	 * It's not reliable to print a task's held locks if it's not sleeping
	 * and it's not the current task.
	 */
	if (p->state == TASK_RUNNING && p != current)
		return;
	for (i = 0; i < depth; i++) {
		printk(" #%d: ", i);
		print_lock(p->held_locks + i);
	}
}

static void print_kernel_ident(void)
{
	printk("%s %.*s %s\n", init_utsname()->release,
		(int)strcspn(init_utsname()->version, " "),
		init_utsname()->version,
		print_tainted());
}

static int very_verbose(struct lock_class *class)
{
#if VERY_VERBOSE
	return class_filter(class);
#endif
	return 0;
}

/*
 * Is this the address of a static object:
 */
#ifdef __KERNEL__
static int static_obj(const void *obj)
{
	unsigned long start = (unsigned long) &_stext,
		      end   = (unsigned long) &_end,
		      addr  = (unsigned long) obj;

	if (arch_is_kernel_initmem_freed(addr))
		return 0;

	/*
	 * static variable?
	 */
	if ((addr >= start) && (addr < end))
		return 1;

	if (arch_is_kernel_data(addr))
		return 1;

	/*
	 * in-kernel percpu var?
	 */
	if (is_kernel_percpu_address(addr))
		return 1;

	/*
	 * module static or percpu var?
	 */
	return is_module_address(addr) || is_module_percpu_address(addr);
}
#endif

/*
 * To make lock name printouts unique, we calculate a unique
 * class->name_version generation counter. The caller must hold the graph
 * lock.
 */
static int count_matching_names(struct lock_class *new_class)
{
	struct lock_class *class;
	int count = 0;

	if (!new_class->name)
		return 0;

	list_for_each_entry(class, &all_lock_classes, lock_entry) {
		if (new_class->key - new_class->subclass == class->key)
			return class->name_version;
		if (class->name && !strcmp(class->name, new_class->name))
			count = max(count, class->name_version);
	}

	return count + 1;
}

static inline struct lock_class *
look_up_lock_class(const struct lockdep_map *lock, unsigned int subclass)
{
	struct lockdep_subclass_key *key;
	struct hlist_head *hash_head;
	struct lock_class *class;

	if (unlikely(subclass >= MAX_LOCKDEP_SUBCLASSES)) {
		debug_locks_off();
		printk(KERN_ERR
			"BUG: looking up invalid subclass: %u\n", subclass);
		printk(KERN_ERR
			"turning off the locking correctness validator.\n");
		dump_stack();
		return NULL;
	}

	/*
	 * If it is not initialised then it has never been locked,
	 * so it won't be present in the hash table.
	 */
	if (unlikely(!lock->key))
		return NULL;

	/*
	 * NOTE: the class-key must be unique. For dynamic locks, a static
	 * lock_class_key variable is passed in through the mutex_init()
	 * (or spin_lock_init()) call - which acts as the key. For static
	 * locks we use the lock object itself as the key.
	 */
	BUILD_BUG_ON(sizeof(struct lock_class_key) >
			sizeof(struct lockdep_map));

	key = lock->key->subkeys + subclass;

	hash_head = classhashentry(key);

	/*
	 * We do an RCU walk of the hash, see lockdep_free_key_range().
	 */
	if (DEBUG_LOCKS_WARN_ON(!irqs_disabled()))
		return NULL;

	hlist_for_each_entry_rcu(class, hash_head, hash_entry) {
		if (class->key == key) {
			/*
			 * Huh! same key, different name? Did someone trample
			 * on some memory? We're most confused.
			 */
			WARN_ON_ONCE(class->name != lock->name);
			return class;
		}
	}

	return NULL;
}

/*
 * Static locks do not have their class-keys yet - for them the key is
 * the lock object itself. If the lock is in the per cpu area, the
 * canonical address of the lock (per cpu offset removed) is used.
 */
static bool assign_lock_key(struct lockdep_map *lock)
{
	unsigned long can_addr, addr = (unsigned long)lock;

#ifdef __KERNEL__
	/*
	 * lockdep_free_key_range() assumes that struct lock_class_key
	 * objects do not overlap. Since we use the address of lock
	 * objects as class key for static objects, check whether the
	 * size of lock_class_key objects does not exceed the size of
	 * the smallest lock object.
	 */
	BUILD_BUG_ON(sizeof(struct lock_class_key) > sizeof(raw_spinlock_t));
#endif

	if (__is_kernel_percpu_address(addr, &can_addr))
		lock->key = (void *)can_addr;
	else if (__is_module_percpu_address(addr, &can_addr))
		lock->key = (void *)can_addr;
	else if (static_obj(lock))
		lock->key = (void *)lock;
	else {
		/* Debug-check: all keys must be persistent! */
		debug_locks_off();
		pr_err("INFO: trying to register non-static key.\n");
		pr_err("the code is fine but needs lockdep annotation.\n");
		pr_err("turning off the locking correctness validator.\n");
		dump_stack();
		return false;
	}

	return true;
}

#ifdef CONFIG_DEBUG_LOCKDEP

/* Check whether element @e occurs in list @h */
static bool in_list(struct list_head *e, struct list_head *h)
{
	struct list_head *f;

	list_for_each(f, h) {
		if (e == f)
			return true;
	}

	return false;
}

/*
 * Check whether entry @e occurs in any of the locks_after or locks_before
 * lists.
 */
static bool in_any_class_list(struct list_head *e)
{
	struct lock_class *class;
	int i;

	for (i = 0; i < ARRAY_SIZE(lock_classes); i++) {
		class = &lock_classes[i];
		if (in_list(e, &class->locks_after) ||
		    in_list(e, &class->locks_before))
			return true;
	}
	return false;
}

static bool class_lock_list_valid(struct lock_class *c, struct list_head *h)
{
	struct lock_list *e;

	list_for_each_entry(e, h, entry) {
		if (e->links_to != c) {
			printk(KERN_INFO "class %s: mismatch for lock entry %ld; class %s <> %s",
			       c->name ? : "(?)",
			       (unsigned long)(e - list_entries),
			       e->links_to && e->links_to->name ?
			       e->links_to->name : "(?)",
			       e->class && e->class->name ? e->class->name :
			       "(?)");
			return false;
		}
	}
	return true;
}

#ifdef CONFIG_PROVE_LOCKING
static u16 chain_hlocks[MAX_LOCKDEP_CHAIN_HLOCKS];
#endif

static bool check_lock_chain_key(struct lock_chain *chain)
{
#ifdef CONFIG_PROVE_LOCKING
	u64 chain_key = 0;
	int i;

	for (i = chain->base; i < chain->base + chain->depth; i++)
		chain_key = iterate_chain_key(chain_key, chain_hlocks[i] + 1);
	/*
	 * The 'unsigned long long' casts avoid that a compiler warning
	 * is reported when building tools/lib/lockdep.
	 */
	if (chain->chain_key != chain_key) {
		printk(KERN_INFO "chain %lld: key %#llx <> %#llx\n",
		       (unsigned long long)(chain - lock_chains),
		       (unsigned long long)chain->chain_key,
		       (unsigned long long)chain_key);
		return false;
	}
#endif
	return true;
}

static bool in_any_zapped_class_list(struct lock_class *class)
{
	struct pending_free *pf;
	int i;

	for (i = 0, pf = delayed_free.pf; i < ARRAY_SIZE(delayed_free.pf); i++, pf++) {
		if (in_list(&class->lock_entry, &pf->zapped))
			return true;
	}

	return false;
}

static bool __check_data_structures(void)
{
	struct lock_class *class;
	struct lock_chain *chain;
	struct hlist_head *head;
	struct lock_list *e;
	int i;

	/* Check whether all classes occur in a lock list. */
	for (i = 0; i < ARRAY_SIZE(lock_classes); i++) {
		class = &lock_classes[i];
		if (!in_list(&class->lock_entry, &all_lock_classes) &&
		    !in_list(&class->lock_entry, &free_lock_classes) &&
		    !in_any_zapped_class_list(class)) {
			printk(KERN_INFO "class %px/%s is not in any class list\n",
			       class, class->name ? : "(?)");
			return false;
		}
	}

	/* Check whether all classes have valid lock lists. */
	for (i = 0; i < ARRAY_SIZE(lock_classes); i++) {
		class = &lock_classes[i];
		if (!class_lock_list_valid(class, &class->locks_before))
			return false;
		if (!class_lock_list_valid(class, &class->locks_after))
			return false;
	}

	/* Check the chain_key of all lock chains. */
	for (i = 0; i < ARRAY_SIZE(chainhash_table); i++) {
		head = chainhash_table + i;
		hlist_for_each_entry_rcu(chain, head, entry) {
			if (!check_lock_chain_key(chain))
				return false;
		}
	}

	/*
	 * Check whether all list entries that are in use occur in a class
	 * lock list.
	 */
	for_each_set_bit(i, list_entries_in_use, ARRAY_SIZE(list_entries)) {
		e = list_entries + i;
		if (!in_any_class_list(&e->entry)) {
			printk(KERN_INFO "list entry %d is not in any class list; class %s <> %s\n",
			       (unsigned int)(e - list_entries),
			       e->class->name ? : "(?)",
			       e->links_to->name ? : "(?)");
			return false;
		}
	}

	/*
	 * Check whether all list entries that are not in use do not occur in
	 * a class lock list.
	 */
	for_each_clear_bit(i, list_entries_in_use, ARRAY_SIZE(list_entries)) {
		e = list_entries + i;
		if (in_any_class_list(&e->entry)) {
			printk(KERN_INFO "list entry %d occurs in a class list; class %s <> %s\n",
			       (unsigned int)(e - list_entries),
			       e->class && e->class->name ? e->class->name :
			       "(?)",
			       e->links_to && e->links_to->name ?
			       e->links_to->name : "(?)");
			return false;
		}
	}

	return true;
}

int check_consistency = 0;
module_param(check_consistency, int, 0644);

static void check_data_structures(void)
{
	static bool once = false;

	if (check_consistency && !once) {
		if (!__check_data_structures()) {
			once = true;
			WARN_ON(once);
		}
	}
}

#else /* CONFIG_DEBUG_LOCKDEP */

static inline void check_data_structures(void) { }

#endif /* CONFIG_DEBUG_LOCKDEP */

/*
 * Initialize the lock_classes[] array elements, the free_lock_classes list
 * and also the delayed_free structure.
 */
static void init_data_structures_once(void)
{
	static bool ds_initialized, rcu_head_initialized;
	int i;

	if (likely(rcu_head_initialized))
		return;

	if (system_state >= SYSTEM_SCHEDULING) {
		init_rcu_head(&delayed_free.rcu_head);
		rcu_head_initialized = true;
	}

	if (ds_initialized)
		return;

	ds_initialized = true;

	INIT_LIST_HEAD(&delayed_free.pf[0].zapped);
	INIT_LIST_HEAD(&delayed_free.pf[1].zapped);

	for (i = 0; i < ARRAY_SIZE(lock_classes); i++) {
		list_add_tail(&lock_classes[i].lock_entry, &free_lock_classes);
		INIT_LIST_HEAD(&lock_classes[i].locks_after);
		INIT_LIST_HEAD(&lock_classes[i].locks_before);
	}
}

static inline struct hlist_head *keyhashentry(const struct lock_class_key *key)
{
	unsigned long hash = hash_long((uintptr_t)key, KEYHASH_BITS);

	return lock_keys_hash + hash;
}

/* Register a dynamically allocated key. */
void lockdep_register_key(struct lock_class_key *key)
{
	struct hlist_head *hash_head;
	struct lock_class_key *k;
	unsigned long flags;

	if (WARN_ON_ONCE(static_obj(key)))
		return;
	hash_head = keyhashentry(key);

	raw_local_irq_save(flags);
	if (!graph_lock())
		goto restore_irqs;
	hlist_for_each_entry_rcu(k, hash_head, hash_entry) {
		if (WARN_ON_ONCE(k == key))
			goto out_unlock;
	}
	hlist_add_head_rcu(&key->hash_entry, hash_head);
out_unlock:
	graph_unlock();
restore_irqs:
	raw_local_irq_restore(flags);
}
EXPORT_SYMBOL_GPL(lockdep_register_key);

/* Check whether a key has been registered as a dynamic key. */
static bool is_dynamic_key(const struct lock_class_key *key)
{
	struct hlist_head *hash_head;
	struct lock_class_key *k;
	bool found = false;

	if (WARN_ON_ONCE(static_obj(key)))
		return false;

	/*
	 * If lock debugging is disabled lock_keys_hash[] may contain
	 * pointers to memory that has already been freed. Avoid triggering
	 * a use-after-free in that case by returning early.
	 */
	if (!debug_locks)
		return true;

	hash_head = keyhashentry(key);

	rcu_read_lock();
	hlist_for_each_entry_rcu(k, hash_head, hash_entry) {
		if (k == key) {
			found = true;
			break;
		}
	}
	rcu_read_unlock();

	return found;
}

/*
 * Register a lock's class in the hash-table, if the class is not present
 * yet. Otherwise we look it up. We cache the result in the lock object
 * itself, so actual lookup of the hash should be once per lock object.
 */
static struct lock_class *
register_lock_class(struct lockdep_map *lock, unsigned int subclass, int force)
{
	struct lockdep_subclass_key *key;
	struct hlist_head *hash_head;
	struct lock_class *class;

	DEBUG_LOCKS_WARN_ON(!irqs_disabled());

	class = look_up_lock_class(lock, subclass);
	if (likely(class))
		goto out_set_class_cache;

	if (!lock->key) {
		if (!assign_lock_key(lock))
			return NULL;
	} else if (!static_obj(lock->key) && !is_dynamic_key(lock->key)) {
		return NULL;
	}

	key = lock->key->subkeys + subclass;
	hash_head = classhashentry(key);

	if (!graph_lock()) {
		return NULL;
	}
	/*
	 * We have to do the hash-walk again, to avoid races
	 * with another CPU:
	 */
	hlist_for_each_entry_rcu(class, hash_head, hash_entry) {
		if (class->key == key)
			goto out_unlock_set;
	}

	init_data_structures_once();

	/* Allocate a new lock class and add it to the hash. */
	class = list_first_entry_or_null(&free_lock_classes, typeof(*class),
					 lock_entry);
	if (!class) {
		if (!debug_locks_off_graph_unlock()) {
			return NULL;
		}

		print_lockdep_off("BUG: MAX_LOCKDEP_KEYS too low!");
		dump_stack();
		return NULL;
	}
	nr_lock_classes++;
	debug_atomic_inc(nr_unused_locks);
	class->key = key;
	class->name = lock->name;
	class->subclass = subclass;
	WARN_ON_ONCE(!list_empty(&class->locks_before));
	WARN_ON_ONCE(!list_empty(&class->locks_after));
	class->name_version = count_matching_names(class);
	/*
	 * We use RCU's safe list-add method to make
	 * parallel walking of the hash-list safe:
	 */
	hlist_add_head_rcu(&class->hash_entry, hash_head);
	/*
	 * Remove the class from the free list and add it to the global list
	 * of classes.
	 */
	list_move_tail(&class->lock_entry, &all_lock_classes);

	if (verbose(class)) {
		graph_unlock();

		printk("\nnew class %px: %s", class->key, class->name);
		if (class->name_version > 1)
			printk(KERN_CONT "#%d", class->name_version);
		printk(KERN_CONT "\n");
		dump_stack();

		if (!graph_lock()) {
			return NULL;
		}
	}
out_unlock_set:
	graph_unlock();

out_set_class_cache:
	if (!subclass || force)
		lock->class_cache[0] = class;
	else if (subclass < NR_LOCKDEP_CACHING_CLASSES)
		lock->class_cache[subclass] = class;

	/*
	 * Hash collision, did we smoke some? We found a class with a matching
	 * hash but the subclass -- which is hashed in -- didn't match.
	 */
	if (DEBUG_LOCKS_WARN_ON(class->subclass != subclass))
		return NULL;

	return class;
}

#ifdef CONFIG_PROVE_LOCKING
/*
 * Allocate a lockdep entry. (assumes the graph_lock held, returns
 * with NULL on failure)
 */
static struct lock_list *alloc_list_entry(void)
{
	int idx = find_first_zero_bit(list_entries_in_use,
				      ARRAY_SIZE(list_entries));

	if (idx >= ARRAY_SIZE(list_entries)) {
		if (!debug_locks_off_graph_unlock())
			return NULL;

		print_lockdep_off("BUG: MAX_LOCKDEP_ENTRIES too low!");
		dump_stack();
		return NULL;
	}
	nr_list_entries++;
	__set_bit(idx, list_entries_in_use);
	return list_entries + idx;
}

/*
 * Add a new dependency to the head of the list:
 */
static int add_lock_to_list(struct lock_class *this,
			    struct lock_class *links_to, struct list_head *head,
			    unsigned long ip, int distance,
			    struct lock_trace *trace)
{
	struct lock_list *entry;
	/*
	 * Lock not present yet - get a new dependency struct and
	 * add it to the list:
	 */
	entry = alloc_list_entry();
	if (!entry)
		return 0;

	entry->class = this;
	entry->links_to = links_to;
	entry->distance = distance;
	entry->trace = *trace;
	/*
	 * Both allocation and removal are done under the graph lock; but
	 * iteration is under RCU-sched; see look_up_lock_class() and
	 * lockdep_free_key_range().
	 */
	list_add_tail_rcu(&entry->entry, head);

	return 1;
}

/*
 * For good efficiency of modular, we use power of 2
 */
#define MAX_CIRCULAR_QUEUE_SIZE		4096UL
#define CQ_MASK				(MAX_CIRCULAR_QUEUE_SIZE-1)

/*
 * The circular_queue and helpers is used to implement the
 * breadth-first search(BFS)algorithem, by which we can build
 * the shortest path from the next lock to be acquired to the
 * previous held lock if there is a circular between them.
 */
struct circular_queue {
	unsigned long element[MAX_CIRCULAR_QUEUE_SIZE];
	unsigned int  front, rear;
};

static struct circular_queue lock_cq;

unsigned int max_bfs_queue_depth;

static unsigned int lockdep_dependency_gen_id;

static inline void __cq_init(struct circular_queue *cq)
{
	cq->front = cq->rear = 0;
	lockdep_dependency_gen_id++;
}

static inline int __cq_empty(struct circular_queue *cq)
{
	return (cq->front == cq->rear);
}

static inline int __cq_full(struct circular_queue *cq)
{
	return ((cq->rear + 1) & CQ_MASK) == cq->front;
}

static inline int __cq_enqueue(struct circular_queue *cq, unsigned long elem)
{
	if (__cq_full(cq))
		return -1;

	cq->element[cq->rear] = elem;
	cq->rear = (cq->rear + 1) & CQ_MASK;
	return 0;
}

static inline int __cq_dequeue(struct circular_queue *cq, unsigned long *elem)
{
	if (__cq_empty(cq))
		return -1;

	*elem = cq->element[cq->front];
	cq->front = (cq->front + 1) & CQ_MASK;
	return 0;
}

static inline unsigned int  __cq_get_elem_count(struct circular_queue *cq)
{
	return (cq->rear - cq->front) & CQ_MASK;
}

static inline void mark_lock_accessed(struct lock_list *lock,
					struct lock_list *parent)
{
	unsigned long nr;

	nr = lock - list_entries;
	WARN_ON(nr >= ARRAY_SIZE(list_entries)); /* Out-of-bounds, input fail */
	lock->parent = parent;
	lock->class->dep_gen_id = lockdep_dependency_gen_id;
}

static inline unsigned long lock_accessed(struct lock_list *lock)
{
	unsigned long nr;

	nr = lock - list_entries;
	WARN_ON(nr >= ARRAY_SIZE(list_entries)); /* Out-of-bounds, input fail */
	return lock->class->dep_gen_id == lockdep_dependency_gen_id;
}

static inline struct lock_list *get_lock_parent(struct lock_list *child)
{
	return child->parent;
}

static inline int get_lock_depth(struct lock_list *child)
{
	int depth = 0;
	struct lock_list *parent;

	while ((parent = get_lock_parent(child))) {
		child = parent;
		depth++;
	}
	return depth;
}

static int __bfs(struct lock_list *source_entry,
		 void *data,
		 int (*match)(struct lock_list *entry, void *data),
		 struct lock_list **target_entry,
		 int forward)
{
	struct lock_list *entry;
	struct list_head *head;
	struct circular_queue *cq = &lock_cq;
	int ret = 1;

	if (match(source_entry, data)) {
		*target_entry = source_entry;
		ret = 0;
		goto exit;
	}

	if (forward)
		head = &source_entry->class->locks_after;
	else
		head = &source_entry->class->locks_before;

	if (list_empty(head))
		goto exit;

	__cq_init(cq);
	__cq_enqueue(cq, (unsigned long)source_entry);

	while (!__cq_empty(cq)) {
		struct lock_list *lock;

		__cq_dequeue(cq, (unsigned long *)&lock);

		if (!lock->class) {
			ret = -2;
			goto exit;
		}

		if (forward)
			head = &lock->class->locks_after;
		else
			head = &lock->class->locks_before;

		DEBUG_LOCKS_WARN_ON(!irqs_disabled());

		list_for_each_entry_rcu(entry, head, entry) {
			if (!lock_accessed(entry)) {
				unsigned int cq_depth;
				mark_lock_accessed(entry, lock);
				if (match(entry, data)) {
					*target_entry = entry;
					ret = 0;
					goto exit;
				}

				if (__cq_enqueue(cq, (unsigned long)entry)) {
					ret = -1;
					goto exit;
				}
				cq_depth = __cq_get_elem_count(cq);
				if (max_bfs_queue_depth < cq_depth)
					max_bfs_queue_depth = cq_depth;
			}
		}
	}
exit:
	return ret;
}

static inline int __bfs_forwards(struct lock_list *src_entry,
			void *data,
			int (*match)(struct lock_list *entry, void *data),
			struct lock_list **target_entry)
{
	return __bfs(src_entry, data, match, target_entry, 1);

}

static inline int __bfs_backwards(struct lock_list *src_entry,
			void *data,
			int (*match)(struct lock_list *entry, void *data),
			struct lock_list **target_entry)
{
	return __bfs(src_entry, data, match, target_entry, 0);

}

/*
 * Recursive, forwards-direction lock-dependency checking, used for
 * both noncyclic checking and for hardirq-unsafe/softirq-unsafe
 * checking.
 */

static void print_lock_trace(struct lock_trace *trace, unsigned int spaces)
{
	unsigned long *entries = stack_trace + trace->offset;

	stack_trace_print(entries, trace->nr_entries, spaces);
}

/*
 * Print a dependency chain entry (this is only done when a deadlock
 * has been detected):
 */
static noinline int
print_circular_bug_entry(struct lock_list *target, int depth)
{
	if (debug_locks_silent)
		return 0;
	printk("\n-> #%u", depth);
	print_lock_name(target->class);
	printk(KERN_CONT ":\n");
	print_lock_trace(&target->trace, 6);
	return 0;
}

static void
print_circular_lock_scenario(struct held_lock *src,
			     struct held_lock *tgt,
			     struct lock_list *prt)
{
	struct lock_class *source = hlock_class(src);
	struct lock_class *target = hlock_class(tgt);
	struct lock_class *parent = prt->class;

	/*
	 * A direct locking problem where unsafe_class lock is taken
	 * directly by safe_class lock, then all we need to show
	 * is the deadlock scenario, as it is obvious that the
	 * unsafe lock is taken under the safe lock.
	 *
	 * But if there is a chain instead, where the safe lock takes
	 * an intermediate lock (middle_class) where this lock is
	 * not the same as the safe lock, then the lock chain is
	 * used to describe the problem. Otherwise we would need
	 * to show a different CPU case for each link in the chain
	 * from the safe_class lock to the unsafe_class lock.
	 */
	if (parent != source) {
		printk("Chain exists of:\n  ");
		__print_lock_name(source);
		printk(KERN_CONT " --> ");
		__print_lock_name(parent);
		printk(KERN_CONT " --> ");
		__print_lock_name(target);
		printk(KERN_CONT "\n\n");
	}

	printk(" Possible unsafe locking scenario:\n\n");
	printk("       CPU0                    CPU1\n");
	printk("       ----                    ----\n");
	printk("  lock(");
	__print_lock_name(target);
	printk(KERN_CONT ");\n");
	printk("                               lock(");
	__print_lock_name(parent);
	printk(KERN_CONT ");\n");
	printk("                               lock(");
	__print_lock_name(target);
	printk(KERN_CONT ");\n");
	printk("  lock(");
	__print_lock_name(source);
	printk(KERN_CONT ");\n");
	printk("\n *** DEADLOCK ***\n\n");
}

/*
 * When a circular dependency is detected, print the
 * header first:
 */
static noinline int
print_circular_bug_header(struct lock_list *entry, unsigned int depth,
			struct held_lock *check_src,
			struct held_lock *check_tgt)
{
	struct task_struct *curr = current;

	if (debug_locks_silent)
		return 0;

	pr_warn("\n");
	pr_warn("======================================================\n");
	pr_warn("WARNING: possible circular locking dependency detected\n");
	print_kernel_ident();
	pr_warn("------------------------------------------------------\n");
	pr_warn("%s/%d is trying to acquire lock:\n",
		curr->comm, task_pid_nr(curr));
	print_lock(check_src);

	pr_warn("\nbut task is already holding lock:\n");

	print_lock(check_tgt);
	pr_warn("\nwhich lock already depends on the new lock.\n\n");
	pr_warn("\nthe existing dependency chain (in reverse order) is:\n");

	print_circular_bug_entry(entry, depth);

	return 0;
}

static inline int class_equal(struct lock_list *entry, void *data)
{
	return entry->class == data;
}

static noinline int print_circular_bug(struct lock_list *this,
				       struct lock_list *target,
				       struct held_lock *check_src,
				       struct held_lock *check_tgt)
{
	struct task_struct *curr = current;
	struct lock_list *parent;
	struct lock_list *first_parent;
	int depth;

	if (!debug_locks_off_graph_unlock() || debug_locks_silent)
		return 0;

	if (!save_trace(&this->trace))
		return 0;

	depth = get_lock_depth(target);

	print_circular_bug_header(target, depth, check_src, check_tgt);

	parent = get_lock_parent(target);
	first_parent = parent;

	while (parent) {
		print_circular_bug_entry(parent, --depth);
		parent = get_lock_parent(parent);
	}

	printk("\nother info that might help us debug this:\n\n");
	print_circular_lock_scenario(check_src, check_tgt,
				     first_parent);

	lockdep_print_held_locks(curr);

	printk("\nstack backtrace:\n");
	dump_stack();

	return 0;
}

static noinline int print_bfs_bug(int ret)
{
	if (!debug_locks_off_graph_unlock())
		return 0;

	/*
	 * Breadth-first-search failed, graph got corrupted?
	 */
	WARN(1, "lockdep bfs error:%d\n", ret);

	return 0;
}

static int noop_count(struct lock_list *entry, void *data)
{
	(*(unsigned long *)data)++;
	return 0;
}

static unsigned long __lockdep_count_forward_deps(struct lock_list *this)
{
	unsigned long  count = 0;
	struct lock_list *uninitialized_var(target_entry);

	__bfs_forwards(this, (void *)&count, noop_count, &target_entry);

	return count;
}
unsigned long lockdep_count_forward_deps(struct lock_class *class)
{
	unsigned long ret, flags;
	struct lock_list this;

	this.parent = NULL;
	this.class = class;

	raw_local_irq_save(flags);
	arch_spin_lock(&lockdep_lock);
	ret = __lockdep_count_forward_deps(&this);
	arch_spin_unlock(&lockdep_lock);
	raw_local_irq_restore(flags);

	return ret;
}

static unsigned long __lockdep_count_backward_deps(struct lock_list *this)
{
	unsigned long  count = 0;
	struct lock_list *uninitialized_var(target_entry);

	__bfs_backwards(this, (void *)&count, noop_count, &target_entry);

	return count;
}

unsigned long lockdep_count_backward_deps(struct lock_class *class)
{
	unsigned long ret, flags;
	struct lock_list this;

	this.parent = NULL;
	this.class = class;

	raw_local_irq_save(flags);
	arch_spin_lock(&lockdep_lock);
	ret = __lockdep_count_backward_deps(&this);
	arch_spin_unlock(&lockdep_lock);
	raw_local_irq_restore(flags);

	return ret;
}

/*
 * Prove that the dependency graph starting at <entry> can not
 * lead to <target>. Print an error and return 0 if it does.
 */
static noinline int
check_noncircular(struct lock_list *root, struct lock_class *target,
		struct lock_list **target_entry)
{
	int result;

	debug_atomic_inc(nr_cyclic_checks);

	result = __bfs_forwards(root, target, class_equal, target_entry);

	return result;
}

static noinline int
check_redundant(struct lock_list *root, struct lock_class *target,
		struct lock_list **target_entry)
{
	int result;

	debug_atomic_inc(nr_redundant_checks);

	result = __bfs_forwards(root, target, class_equal, target_entry);

	return result;
}

#if defined(CONFIG_TRACE_IRQFLAGS) && defined(CONFIG_PROVE_LOCKING)

static inline int usage_accumulate(struct lock_list *entry, void *mask)
{
	*(unsigned long *)mask |= entry->class->usage_mask;

	return 0;
}

/*
 * Forwards and backwards subgraph searching, for the purposes of
 * proving that two subgraphs can be connected by a new dependency
 * without creating any illegal irq-safe -> irq-unsafe lock dependency.
 */

static inline int usage_match(struct lock_list *entry, void *mask)
{
	return entry->class->usage_mask & *(unsigned long *)mask;
}

/*
 * Find a node in the forwards-direction dependency sub-graph starting
 * at @root->class that matches @bit.
 *
 * Return 0 if such a node exists in the subgraph, and put that node
 * into *@target_entry.
 *
 * Return 1 otherwise and keep *@target_entry unchanged.
 * Return <0 on error.
 */
static int
find_usage_forwards(struct lock_list *root, unsigned long usage_mask,
			struct lock_list **target_entry)
{
	int result;

	debug_atomic_inc(nr_find_usage_forwards_checks);

	result = __bfs_forwards(root, &usage_mask, usage_match, target_entry);

	return result;
}

/*
 * Find a node in the backwards-direction dependency sub-graph starting
 * at @root->class that matches @bit.
 *
 * Return 0 if such a node exists in the subgraph, and put that node
 * into *@target_entry.
 *
 * Return 1 otherwise and keep *@target_entry unchanged.
 * Return <0 on error.
 */
static int
find_usage_backwards(struct lock_list *root, unsigned long usage_mask,
			struct lock_list **target_entry)
{
	int result;

	debug_atomic_inc(nr_find_usage_backwards_checks);

	result = __bfs_backwards(root, &usage_mask, usage_match, target_entry);

	return result;
}

static void print_lock_class_header(struct lock_class *class, int depth)
{
	int bit;

	printk("%*s->", depth, "");
	print_lock_name(class);
#ifdef CONFIG_DEBUG_LOCKDEP
	printk(KERN_CONT " ops: %lu", debug_class_ops_read(class));
#endif
	printk(KERN_CONT " {\n");

	for (bit = 0; bit < LOCK_USAGE_STATES; bit++) {
		if (class->usage_mask & (1 << bit)) {
			int len = depth;

			len += printk("%*s   %s", depth, "", usage_str[bit]);
			len += printk(KERN_CONT " at:\n");
			print_lock_trace(class->usage_traces + bit, len);
		}
	}
	printk("%*s }\n", depth, "");

	printk("%*s ... key      at: [<%px>] %pS\n",
		depth, "", class->key, class->key);
}

/*
 * printk the shortest lock dependencies from @start to @end in reverse order:
 */
static void __used
print_shortest_lock_dependencies(struct lock_list *leaf,
				struct lock_list *root)
{
	struct lock_list *entry = leaf;
	int depth;

	/*compute depth from generated tree by BFS*/
	depth = get_lock_depth(leaf);

	do {
		print_lock_class_header(entry->class, depth);
		printk("%*s ... acquired at:\n", depth, "");
		print_lock_trace(&entry->trace, 2);
		printk("\n");

		if (depth == 0 && (entry != root)) {
			printk("lockdep:%s bad path found in chain graph\n", __func__);
			break;
		}

		entry = get_lock_parent(entry);
		depth--;
	} while (entry && (depth >= 0));

	return;
}

static void
print_irq_lock_scenario(struct lock_list *safe_entry,
			struct lock_list *unsafe_entry,
			struct lock_class *prev_class,
			struct lock_class *next_class)
{
	struct lock_class *safe_class = safe_entry->class;
	struct lock_class *unsafe_class = unsafe_entry->class;
	struct lock_class *middle_class = prev_class;

	if (middle_class == safe_class)
		middle_class = next_class;

	/*
	 * A direct locking problem where unsafe_class lock is taken
	 * directly by safe_class lock, then all we need to show
	 * is the deadlock scenario, as it is obvious that the
	 * unsafe lock is taken under the safe lock.
	 *
	 * But if there is a chain instead, where the safe lock takes
	 * an intermediate lock (middle_class) where this lock is
	 * not the same as the safe lock, then the lock chain is
	 * used to describe the problem. Otherwise we would need
	 * to show a different CPU case for each link in the chain
	 * from the safe_class lock to the unsafe_class lock.
	 */
	if (middle_class != unsafe_class) {
		printk("Chain exists of:\n  ");
		__print_lock_name(safe_class);
		printk(KERN_CONT " --> ");
		__print_lock_name(middle_class);
		printk(KERN_CONT " --> ");
		__print_lock_name(unsafe_class);
		printk(KERN_CONT "\n\n");
	}

	printk(" Possible interrupt unsafe locking scenario:\n\n");
	printk("       CPU0                    CPU1\n");
	printk("       ----                    ----\n");
	printk("  lock(");
	__print_lock_name(unsafe_class);
	printk(KERN_CONT ");\n");
	printk("                               local_irq_disable();\n");
	printk("                               lock(");
	__print_lock_name(safe_class);
	printk(KERN_CONT ");\n");
	printk("                               lock(");
	__print_lock_name(middle_class);
	printk(KERN_CONT ");\n");
	printk("  <Interrupt>\n");
	printk("    lock(");
	__print_lock_name(safe_class);
	printk(KERN_CONT ");\n");
	printk("\n *** DEADLOCK ***\n\n");
}

static int
print_bad_irq_dependency(struct task_struct *curr,
			 struct lock_list *prev_root,
			 struct lock_list *next_root,
			 struct lock_list *backwards_entry,
			 struct lock_list *forwards_entry,
			 struct held_lock *prev,
			 struct held_lock *next,
			 enum lock_usage_bit bit1,
			 enum lock_usage_bit bit2,
			 const char *irqclass)
{
	if (!debug_locks_off_graph_unlock() || debug_locks_silent)
		return 0;

	pr_warn("\n");
	pr_warn("=====================================================\n");
	pr_warn("WARNING: %s-safe -> %s-unsafe lock order detected\n",
		irqclass, irqclass);
	print_kernel_ident();
	pr_warn("-----------------------------------------------------\n");
	pr_warn("%s/%d [HC%u[%lu]:SC%u[%lu]:HE%u:SE%u] is trying to acquire:\n",
		curr->comm, task_pid_nr(curr),
		curr->hardirq_context, hardirq_count() >> HARDIRQ_SHIFT,
		curr->softirq_context, softirq_count() >> SOFTIRQ_SHIFT,
		curr->hardirqs_enabled,
		curr->softirqs_enabled);
	print_lock(next);

	pr_warn("\nand this task is already holding:\n");
	print_lock(prev);
	pr_warn("which would create a new lock dependency:\n");
	print_lock_name(hlock_class(prev));
	pr_cont(" ->");
	print_lock_name(hlock_class(next));
	pr_cont("\n");

	pr_warn("\nbut this new dependency connects a %s-irq-safe lock:\n",
		irqclass);
	print_lock_name(backwards_entry->class);
	pr_warn("\n... which became %s-irq-safe at:\n", irqclass);

	print_lock_trace(backwards_entry->class->usage_traces + bit1, 1);

	pr_warn("\nto a %s-irq-unsafe lock:\n", irqclass);
	print_lock_name(forwards_entry->class);
	pr_warn("\n... which became %s-irq-unsafe at:\n", irqclass);
	pr_warn("...");

	print_lock_trace(forwards_entry->class->usage_traces + bit2, 1);

	pr_warn("\nother info that might help us debug this:\n\n");
	print_irq_lock_scenario(backwards_entry, forwards_entry,
				hlock_class(prev), hlock_class(next));

	lockdep_print_held_locks(curr);

	pr_warn("\nthe dependencies between %s-irq-safe lock and the holding lock:\n", irqclass);
	if (!save_trace(&prev_root->trace))
		return 0;
	print_shortest_lock_dependencies(backwards_entry, prev_root);

	pr_warn("\nthe dependencies between the lock to be acquired");
	pr_warn(" and %s-irq-unsafe lock:\n", irqclass);
	if (!save_trace(&next_root->trace))
		return 0;
	print_shortest_lock_dependencies(forwards_entry, next_root);

	pr_warn("\nstack backtrace:\n");
	dump_stack();

	return 0;
}

static const char *state_names[] = {
#define LOCKDEP_STATE(__STATE) \
	__stringify(__STATE),
#include "lockdep_states.h"
#undef LOCKDEP_STATE
};

static const char *state_rnames[] = {
#define LOCKDEP_STATE(__STATE) \
	__stringify(__STATE)"-READ",
#include "lockdep_states.h"
#undef LOCKDEP_STATE
};

static inline const char *state_name(enum lock_usage_bit bit)
{
<<<<<<< HEAD
	return (bit & LOCK_USAGE_READ_MASK) ? state_rnames[bit >> 2] : state_names[bit >> 2];
=======
	if (bit & LOCK_USAGE_READ_MASK)
		return state_rnames[bit >> LOCK_USAGE_DIR_MASK];
	else
		return state_names[bit >> LOCK_USAGE_DIR_MASK];
>>>>>>> 0ecfebd2
}

/*
 * The bit number is encoded like:
 *
 *  bit0: 0 exclusive, 1 read lock
 *  bit1: 0 used in irq, 1 irq enabled
 *  bit2-n: state
 */
static int exclusive_bit(int new_bit)
{
	int state = new_bit & LOCK_USAGE_STATE_MASK;
	int dir = new_bit & LOCK_USAGE_DIR_MASK;

	/*
	 * keep state, bit flip the direction and strip read.
	 */
	return state | (dir ^ LOCK_USAGE_DIR_MASK);
<<<<<<< HEAD
=======
}

/*
 * Observe that when given a bitmask where each bitnr is encoded as above, a
 * right shift of the mask transforms the individual bitnrs as -1 and
 * conversely, a left shift transforms into +1 for the individual bitnrs.
 *
 * So for all bits whose number have LOCK_ENABLED_* set (bitnr1 == 1), we can
 * create the mask with those bit numbers using LOCK_USED_IN_* (bitnr1 == 0)
 * instead by subtracting the bit number by 2, or shifting the mask right by 2.
 *
 * Similarly, bitnr1 == 0 becomes bitnr1 == 1 by adding 2, or shifting left 2.
 *
 * So split the mask (note that LOCKF_ENABLED_IRQ_ALL|LOCKF_USED_IN_IRQ_ALL is
 * all bits set) and recompose with bitnr1 flipped.
 */
static unsigned long invert_dir_mask(unsigned long mask)
{
	unsigned long excl = 0;

	/* Invert dir */
	excl |= (mask & LOCKF_ENABLED_IRQ_ALL) >> LOCK_USAGE_DIR_MASK;
	excl |= (mask & LOCKF_USED_IN_IRQ_ALL) << LOCK_USAGE_DIR_MASK;

	return excl;
>>>>>>> 0ecfebd2
}

/*
 * As above, we clear bitnr0 (LOCK_*_READ off) with bitmask ops. First, for all
 * bits with bitnr0 set (LOCK_*_READ), add those with bitnr0 cleared (LOCK_*).
 * And then mask out all bitnr0.
 */
static unsigned long exclusive_mask(unsigned long mask)
{
	unsigned long excl = invert_dir_mask(mask);

	/* Strip read */
	excl |= (excl & LOCKF_IRQ_READ) >> LOCK_USAGE_READ_MASK;
	excl &= ~LOCKF_IRQ_READ;

	return excl;
}

/*
 * Retrieve the _possible_ original mask to which @mask is
 * exclusive. Ie: this is the opposite of exclusive_mask().
 * Note that 2 possible original bits can match an exclusive
 * bit: one has LOCK_USAGE_READ_MASK set, the other has it
 * cleared. So both are returned for each exclusive bit.
 */
static unsigned long original_mask(unsigned long mask)
{
	unsigned long excl = invert_dir_mask(mask);

	/* Include read in existing usages */
	excl |= (excl & LOCKF_IRQ) << LOCK_USAGE_READ_MASK;

	return excl;
}

/*
 * Find the first pair of bit match between an original
 * usage mask and an exclusive usage mask.
 */
static int find_exclusive_match(unsigned long mask,
				unsigned long excl_mask,
				enum lock_usage_bit *bitp,
				enum lock_usage_bit *excl_bitp)
{
	int bit, excl;

	for_each_set_bit(bit, &mask, LOCK_USED) {
		excl = exclusive_bit(bit);
		if (excl_mask & lock_flag(excl)) {
			*bitp = bit;
			*excl_bitp = excl;
			return 0;
		}
	}
	return -1;
}

/*
 * Prove that the new dependency does not connect a hardirq-safe(-read)
 * lock with a hardirq-unsafe lock - to achieve this we search
 * the backwards-subgraph starting at <prev>, and the
 * forwards-subgraph starting at <next>:
 */
static int check_irq_usage(struct task_struct *curr, struct held_lock *prev,
			   struct held_lock *next)
{
	unsigned long usage_mask = 0, forward_mask, backward_mask;
	enum lock_usage_bit forward_bit = 0, backward_bit = 0;
	struct lock_list *uninitialized_var(target_entry1);
	struct lock_list *uninitialized_var(target_entry);
	struct lock_list this, that;
	int ret;

	/*
	 * Step 1: gather all hard/soft IRQs usages backward in an
	 * accumulated usage mask.
	 */
	this.parent = NULL;
	this.class = hlock_class(prev);

	ret = __bfs_backwards(&this, &usage_mask, usage_accumulate, NULL);
	if (ret < 0)
		return print_bfs_bug(ret);

	usage_mask &= LOCKF_USED_IN_IRQ_ALL;
	if (!usage_mask)
		return 1;

	/*
	 * Step 2: find exclusive uses forward that match the previous
	 * backward accumulated mask.
	 */
	forward_mask = exclusive_mask(usage_mask);

	that.parent = NULL;
	that.class = hlock_class(next);

	ret = find_usage_forwards(&that, forward_mask, &target_entry1);
	if (ret < 0)
		return print_bfs_bug(ret);
	if (ret == 1)
		return ret;

	/*
	 * Step 3: we found a bad match! Now retrieve a lock from the backward
	 * list whose usage mask matches the exclusive usage mask from the
	 * lock found on the forward list.
	 */
	backward_mask = original_mask(target_entry1->class->usage_mask);

	ret = find_usage_backwards(&this, backward_mask, &target_entry);
	if (ret < 0)
		return print_bfs_bug(ret);
	if (DEBUG_LOCKS_WARN_ON(ret == 1))
		return 1;

	/*
	 * Step 4: narrow down to a pair of incompatible usage bits
	 * and report it.
	 */
	ret = find_exclusive_match(target_entry->class->usage_mask,
				   target_entry1->class->usage_mask,
				   &backward_bit, &forward_bit);
	if (DEBUG_LOCKS_WARN_ON(ret == -1))
		return 1;

	return print_bad_irq_dependency(curr, &this, &that,
			target_entry, target_entry1,
			prev, next,
			backward_bit, forward_bit,
			state_name(backward_bit));
}

static void inc_chains(void)
{
	if (current->hardirq_context)
		nr_hardirq_chains++;
	else {
		if (current->softirq_context)
			nr_softirq_chains++;
		else
			nr_process_chains++;
	}
}

#else

static inline int check_irq_usage(struct task_struct *curr,
				  struct held_lock *prev, struct held_lock *next)
{
	return 1;
}

static inline void inc_chains(void)
{
	nr_process_chains++;
}

#endif

static void
print_deadlock_scenario(struct held_lock *nxt,
			     struct held_lock *prv)
{
	struct lock_class *next = hlock_class(nxt);
	struct lock_class *prev = hlock_class(prv);

	printk(" Possible unsafe locking scenario:\n\n");
	printk("       CPU0\n");
	printk("       ----\n");
	printk("  lock(");
	__print_lock_name(prev);
	printk(KERN_CONT ");\n");
	printk("  lock(");
	__print_lock_name(next);
	printk(KERN_CONT ");\n");
	printk("\n *** DEADLOCK ***\n\n");
	printk(" May be due to missing lock nesting notation\n\n");
}

static int
print_deadlock_bug(struct task_struct *curr, struct held_lock *prev,
		   struct held_lock *next)
{
	if (!debug_locks_off_graph_unlock() || debug_locks_silent)
		return 0;

	pr_warn("\n");
	pr_warn("============================================\n");
	pr_warn("WARNING: possible recursive locking detected\n");
	print_kernel_ident();
	pr_warn("--------------------------------------------\n");
	pr_warn("%s/%d is trying to acquire lock:\n",
		curr->comm, task_pid_nr(curr));
	print_lock(next);
	pr_warn("\nbut task is already holding lock:\n");
	print_lock(prev);

	pr_warn("\nother info that might help us debug this:\n");
	print_deadlock_scenario(next, prev);
	lockdep_print_held_locks(curr);

	pr_warn("\nstack backtrace:\n");
	dump_stack();

	return 0;
}

/*
 * Check whether we are holding such a class already.
 *
 * (Note that this has to be done separately, because the graph cannot
 * detect such classes of deadlocks.)
 *
 * Returns: 0 on deadlock detected, 1 on OK, 2 on recursive read
 */
static int
check_deadlock(struct task_struct *curr, struct held_lock *next,
	       struct lockdep_map *next_instance, int read)
{
	struct held_lock *prev;
	struct held_lock *nest = NULL;
	int i;

	for (i = 0; i < curr->lockdep_depth; i++) {
		prev = curr->held_locks + i;

		if (prev->instance == next->nest_lock)
			nest = prev;

		if (hlock_class(prev) != hlock_class(next))
			continue;

		/*
		 * Allow read-after-read recursion of the same
		 * lock class (i.e. read_lock(lock)+read_lock(lock)):
		 */
		if ((read == 2) && prev->read)
			return 2;

		/*
		 * We're holding the nest_lock, which serializes this lock's
		 * nesting behaviour.
		 */
		if (nest)
			return 2;

		return print_deadlock_bug(curr, prev, next);
	}
	return 1;
}

/*
 * There was a chain-cache miss, and we are about to add a new dependency
 * to a previous lock. We recursively validate the following rules:
 *
 *  - would the adding of the <prev> -> <next> dependency create a
 *    circular dependency in the graph? [== circular deadlock]
 *
 *  - does the new prev->next dependency connect any hardirq-safe lock
 *    (in the full backwards-subgraph starting at <prev>) with any
 *    hardirq-unsafe lock (in the full forwards-subgraph starting at
 *    <next>)? [== illegal lock inversion with hardirq contexts]
 *
 *  - does the new prev->next dependency connect any softirq-safe lock
 *    (in the full backwards-subgraph starting at <prev>) with any
 *    softirq-unsafe lock (in the full forwards-subgraph starting at
 *    <next>)? [== illegal lock inversion with softirq contexts]
 *
 * any of these scenarios could lead to a deadlock.
 *
 * Then if all the validations pass, we add the forwards and backwards
 * dependency.
 */
static int
check_prev_add(struct task_struct *curr, struct held_lock *prev,
	       struct held_lock *next, int distance, struct lock_trace *trace)
{
	struct lock_list *uninitialized_var(target_entry);
	struct lock_list *entry;
	struct lock_list this;
	int ret;

	if (!hlock_class(prev)->key || !hlock_class(next)->key) {
		/*
		 * The warning statements below may trigger a use-after-free
		 * of the class name. It is better to trigger a use-after free
		 * and to have the class name most of the time instead of not
		 * having the class name available.
		 */
		WARN_ONCE(!debug_locks_silent && !hlock_class(prev)->key,
			  "Detected use-after-free of lock class %px/%s\n",
			  hlock_class(prev),
			  hlock_class(prev)->name);
		WARN_ONCE(!debug_locks_silent && !hlock_class(next)->key,
			  "Detected use-after-free of lock class %px/%s\n",
			  hlock_class(next),
			  hlock_class(next)->name);
		return 2;
	}

	/*
	 * Prove that the new <prev> -> <next> dependency would not
	 * create a circular dependency in the graph. (We do this by
	 * forward-recursing into the graph starting at <next>, and
	 * checking whether we can reach <prev>.)
	 *
	 * We are using global variables to control the recursion, to
	 * keep the stackframe size of the recursive functions low:
	 */
	this.class = hlock_class(next);
	this.parent = NULL;
	ret = check_noncircular(&this, hlock_class(prev), &target_entry);
	if (unlikely(!ret)) {
		if (!trace->nr_entries) {
			/*
			 * If save_trace fails here, the printing might
			 * trigger a WARN but because of the !nr_entries it
			 * should not do bad things.
			 */
			save_trace(trace);
		}
		return print_circular_bug(&this, target_entry, next, prev);
	}
	else if (unlikely(ret < 0))
		return print_bfs_bug(ret);

	if (!check_irq_usage(curr, prev, next))
		return 0;

	/*
	 * For recursive read-locks we do all the dependency checks,
	 * but we dont store read-triggered dependencies (only
	 * write-triggered dependencies). This ensures that only the
	 * write-side dependencies matter, and that if for example a
	 * write-lock never takes any other locks, then the reads are
	 * equivalent to a NOP.
	 */
	if (next->read == 2 || prev->read == 2)
		return 1;
	/*
	 * Is the <prev> -> <next> dependency already present?
	 *
	 * (this may occur even though this is a new chain: consider
	 *  e.g. the L1 -> L2 -> L3 -> L4 and the L5 -> L1 -> L2 -> L3
	 *  chains - the second one will be new, but L1 already has
	 *  L2 added to its dependency list, due to the first chain.)
	 */
	list_for_each_entry(entry, &hlock_class(prev)->locks_after, entry) {
		if (entry->class == hlock_class(next)) {
			if (distance == 1)
				entry->distance = 1;
			return 1;
		}
	}

	/*
	 * Is the <prev> -> <next> link redundant?
	 */
	this.class = hlock_class(prev);
	this.parent = NULL;
	ret = check_redundant(&this, hlock_class(next), &target_entry);
	if (!ret) {
		debug_atomic_inc(nr_redundant);
		return 2;
	}
	if (ret < 0)
		return print_bfs_bug(ret);


	if (!trace->nr_entries && !save_trace(trace))
		return 0;

	/*
	 * Ok, all validations passed, add the new lock
	 * to the previous lock's dependency list:
	 */
	ret = add_lock_to_list(hlock_class(next), hlock_class(prev),
			       &hlock_class(prev)->locks_after,
			       next->acquire_ip, distance, trace);

	if (!ret)
		return 0;

	ret = add_lock_to_list(hlock_class(prev), hlock_class(next),
			       &hlock_class(next)->locks_before,
			       next->acquire_ip, distance, trace);
	if (!ret)
		return 0;

	return 2;
}

/*
 * Add the dependency to all directly-previous locks that are 'relevant'.
 * The ones that are relevant are (in increasing distance from curr):
 * all consecutive trylock entries and the final non-trylock entry - or
 * the end of this context's lock-chain - whichever comes first.
 */
static int
check_prevs_add(struct task_struct *curr, struct held_lock *next)
{
	struct lock_trace trace = { .nr_entries = 0 };
	int depth = curr->lockdep_depth;
	struct held_lock *hlock;

	/*
	 * Debugging checks.
	 *
	 * Depth must not be zero for a non-head lock:
	 */
	if (!depth)
		goto out_bug;
	/*
	 * At least two relevant locks must exist for this
	 * to be a head:
	 */
	if (curr->held_locks[depth].irq_context !=
			curr->held_locks[depth-1].irq_context)
		goto out_bug;

	for (;;) {
		int distance = curr->lockdep_depth - depth + 1;
		hlock = curr->held_locks + depth - 1;

		/*
		 * Only non-recursive-read entries get new dependencies
		 * added:
		 */
		if (hlock->read != 2 && hlock->check) {
			int ret = check_prev_add(curr, hlock, next, distance,
						 &trace);
			if (!ret)
				return 0;

			/*
			 * Stop after the first non-trylock entry,
			 * as non-trylock entries have added their
			 * own direct dependencies already, so this
			 * lock is connected to them indirectly:
			 */
			if (!hlock->trylock)
				break;
		}

		depth--;
		/*
		 * End of lock-stack?
		 */
		if (!depth)
			break;
		/*
		 * Stop the search if we cross into another context:
		 */
		if (curr->held_locks[depth].irq_context !=
				curr->held_locks[depth-1].irq_context)
			break;
	}
	return 1;
out_bug:
	if (!debug_locks_off_graph_unlock())
		return 0;

	/*
	 * Clearly we all shouldn't be here, but since we made it we
	 * can reliable say we messed up our state. See the above two
	 * gotos for reasons why we could possibly end up here.
	 */
	WARN_ON(1);

	return 0;
}

struct lock_chain lock_chains[MAX_LOCKDEP_CHAINS];
static DECLARE_BITMAP(lock_chains_in_use, MAX_LOCKDEP_CHAINS);
int nr_chain_hlocks;
static u16 chain_hlocks[MAX_LOCKDEP_CHAIN_HLOCKS];

struct lock_class *lock_chain_get_class(struct lock_chain *chain, int i)
{
	return lock_classes + chain_hlocks[chain->base + i];
}

/*
 * Returns the index of the first held_lock of the current chain
 */
static inline int get_first_held_lock(struct task_struct *curr,
					struct held_lock *hlock)
{
	int i;
	struct held_lock *hlock_curr;

	for (i = curr->lockdep_depth - 1; i >= 0; i--) {
		hlock_curr = curr->held_locks + i;
		if (hlock_curr->irq_context != hlock->irq_context)
			break;

	}

	return ++i;
}

#ifdef CONFIG_DEBUG_LOCKDEP
/*
 * Returns the next chain_key iteration
 */
static u64 print_chain_key_iteration(int class_idx, u64 chain_key)
{
	u64 new_chain_key = iterate_chain_key(chain_key, class_idx);

	printk(" class_idx:%d -> chain_key:%016Lx",
		class_idx,
		(unsigned long long)new_chain_key);
	return new_chain_key;
}

static void
print_chain_keys_held_locks(struct task_struct *curr, struct held_lock *hlock_next)
{
	struct held_lock *hlock;
	u64 chain_key = 0;
	int depth = curr->lockdep_depth;
	int i;

	printk("depth: %u\n", depth + 1);
	for (i = get_first_held_lock(curr, hlock_next); i < depth; i++) {
		hlock = curr->held_locks + i;
		chain_key = print_chain_key_iteration(hlock->class_idx, chain_key);

		print_lock(hlock);
	}

	print_chain_key_iteration(hlock_next->class_idx, chain_key);
	print_lock(hlock_next);
}

static void print_chain_keys_chain(struct lock_chain *chain)
{
	int i;
	u64 chain_key = 0;
	int class_id;

	printk("depth: %u\n", chain->depth);
	for (i = 0; i < chain->depth; i++) {
		class_id = chain_hlocks[chain->base + i];
		chain_key = print_chain_key_iteration(class_id + 1, chain_key);

		print_lock_name(lock_classes + class_id);
		printk("\n");
	}
}

static void print_collision(struct task_struct *curr,
			struct held_lock *hlock_next,
			struct lock_chain *chain)
{
	pr_warn("\n");
	pr_warn("============================\n");
	pr_warn("WARNING: chain_key collision\n");
	print_kernel_ident();
	pr_warn("----------------------------\n");
	pr_warn("%s/%d: ", current->comm, task_pid_nr(current));
	pr_warn("Hash chain already cached but the contents don't match!\n");

	pr_warn("Held locks:");
	print_chain_keys_held_locks(curr, hlock_next);

	pr_warn("Locks in cached chain:");
	print_chain_keys_chain(chain);

	pr_warn("\nstack backtrace:\n");
	dump_stack();
}
#endif

/*
 * Checks whether the chain and the current held locks are consistent
 * in depth and also in content. If they are not it most likely means
 * that there was a collision during the calculation of the chain_key.
 * Returns: 0 not passed, 1 passed
 */
static int check_no_collision(struct task_struct *curr,
			struct held_lock *hlock,
			struct lock_chain *chain)
{
#ifdef CONFIG_DEBUG_LOCKDEP
	int i, j, id;

	i = get_first_held_lock(curr, hlock);

	if (DEBUG_LOCKS_WARN_ON(chain->depth != curr->lockdep_depth - (i - 1))) {
		print_collision(curr, hlock, chain);
		return 0;
	}

	for (j = 0; j < chain->depth - 1; j++, i++) {
		id = curr->held_locks[i].class_idx - 1;

		if (DEBUG_LOCKS_WARN_ON(chain_hlocks[chain->base + j] != id)) {
			print_collision(curr, hlock, chain);
			return 0;
		}
	}
#endif
	return 1;
}

/*
 * Given an index that is >= -1, return the index of the next lock chain.
 * Return -2 if there is no next lock chain.
 */
long lockdep_next_lockchain(long i)
{
	i = find_next_bit(lock_chains_in_use, ARRAY_SIZE(lock_chains), i + 1);
	return i < ARRAY_SIZE(lock_chains) ? i : -2;
}

unsigned long lock_chain_count(void)
{
	return bitmap_weight(lock_chains_in_use, ARRAY_SIZE(lock_chains));
}

/* Must be called with the graph lock held. */
static struct lock_chain *alloc_lock_chain(void)
{
	int idx = find_first_zero_bit(lock_chains_in_use,
				      ARRAY_SIZE(lock_chains));

	if (unlikely(idx >= ARRAY_SIZE(lock_chains)))
		return NULL;
	__set_bit(idx, lock_chains_in_use);
	return lock_chains + idx;
}

/*
 * Adds a dependency chain into chain hashtable. And must be called with
 * graph_lock held.
 *
 * Return 0 if fail, and graph_lock is released.
 * Return 1 if succeed, with graph_lock held.
 */
static inline int add_chain_cache(struct task_struct *curr,
				  struct held_lock *hlock,
				  u64 chain_key)
{
	struct lock_class *class = hlock_class(hlock);
	struct hlist_head *hash_head = chainhashentry(chain_key);
	struct lock_chain *chain;
	int i, j;

	/*
	 * The caller must hold the graph lock, ensure we've got IRQs
	 * disabled to make this an IRQ-safe lock.. for recursion reasons
	 * lockdep won't complain about its own locking errors.
	 */
	if (DEBUG_LOCKS_WARN_ON(!irqs_disabled()))
		return 0;

	chain = alloc_lock_chain();
	if (!chain) {
		if (!debug_locks_off_graph_unlock())
			return 0;

		print_lockdep_off("BUG: MAX_LOCKDEP_CHAINS too low!");
		dump_stack();
		return 0;
	}
	chain->chain_key = chain_key;
	chain->irq_context = hlock->irq_context;
	i = get_first_held_lock(curr, hlock);
	chain->depth = curr->lockdep_depth + 1 - i;

	BUILD_BUG_ON((1UL << 24) <= ARRAY_SIZE(chain_hlocks));
	BUILD_BUG_ON((1UL << 6)  <= ARRAY_SIZE(curr->held_locks));
	BUILD_BUG_ON((1UL << 8*sizeof(chain_hlocks[0])) <= ARRAY_SIZE(lock_classes));

	if (likely(nr_chain_hlocks + chain->depth <= MAX_LOCKDEP_CHAIN_HLOCKS)) {
		chain->base = nr_chain_hlocks;
		for (j = 0; j < chain->depth - 1; j++, i++) {
			int lock_id = curr->held_locks[i].class_idx - 1;
			chain_hlocks[chain->base + j] = lock_id;
		}
		chain_hlocks[chain->base + j] = class - lock_classes;
		nr_chain_hlocks += chain->depth;
	} else {
		if (!debug_locks_off_graph_unlock())
			return 0;

		print_lockdep_off("BUG: MAX_LOCKDEP_CHAIN_HLOCKS too low!");
		dump_stack();
		return 0;
	}

	hlist_add_head_rcu(&chain->entry, hash_head);
	debug_atomic_inc(chain_lookup_misses);
	inc_chains();

	return 1;
}

/*
 * Look up a dependency chain. Must be called with either the graph lock or
 * the RCU read lock held.
 */
static inline struct lock_chain *lookup_chain_cache(u64 chain_key)
{
	struct hlist_head *hash_head = chainhashentry(chain_key);
	struct lock_chain *chain;

	hlist_for_each_entry_rcu(chain, hash_head, entry) {
		if (READ_ONCE(chain->chain_key) == chain_key) {
			debug_atomic_inc(chain_lookup_hits);
			return chain;
		}
	}
	return NULL;
}

/*
 * If the key is not present yet in dependency chain cache then
 * add it and return 1 - in this case the new dependency chain is
 * validated. If the key is already hashed, return 0.
 * (On return with 1 graph_lock is held.)
 */
static inline int lookup_chain_cache_add(struct task_struct *curr,
					 struct held_lock *hlock,
					 u64 chain_key)
{
	struct lock_class *class = hlock_class(hlock);
	struct lock_chain *chain = lookup_chain_cache(chain_key);

	if (chain) {
cache_hit:
		if (!check_no_collision(curr, hlock, chain))
			return 0;

		if (very_verbose(class)) {
			printk("\nhash chain already cached, key: "
					"%016Lx tail class: [%px] %s\n",
					(unsigned long long)chain_key,
					class->key, class->name);
		}

		return 0;
	}

	if (very_verbose(class)) {
		printk("\nnew hash chain, key: %016Lx tail class: [%px] %s\n",
			(unsigned long long)chain_key, class->key, class->name);
	}

	if (!graph_lock())
		return 0;

	/*
	 * We have to walk the chain again locked - to avoid duplicates:
	 */
	chain = lookup_chain_cache(chain_key);
	if (chain) {
		graph_unlock();
		goto cache_hit;
	}

	if (!add_chain_cache(curr, hlock, chain_key))
		return 0;

	return 1;
}

static int validate_chain(struct task_struct *curr, struct lockdep_map *lock,
		struct held_lock *hlock, int chain_head, u64 chain_key)
{
	/*
	 * Trylock needs to maintain the stack of held locks, but it
	 * does not add new dependencies, because trylock can be done
	 * in any order.
	 *
	 * We look up the chain_key and do the O(N^2) check and update of
	 * the dependencies only if this is a new dependency chain.
	 * (If lookup_chain_cache_add() return with 1 it acquires
	 * graph_lock for us)
	 */
	if (!hlock->trylock && hlock->check &&
	    lookup_chain_cache_add(curr, hlock, chain_key)) {
		/*
		 * Check whether last held lock:
		 *
		 * - is irq-safe, if this lock is irq-unsafe
		 * - is softirq-safe, if this lock is hardirq-unsafe
		 *
		 * And check whether the new lock's dependency graph
		 * could lead back to the previous lock.
		 *
		 * any of these scenarios could lead to a deadlock. If
		 * All validations
		 */
		int ret = check_deadlock(curr, hlock, lock, hlock->read);

		if (!ret)
			return 0;
		/*
		 * Mark recursive read, as we jump over it when
		 * building dependencies (just like we jump over
		 * trylock entries):
		 */
		if (ret == 2)
			hlock->read = 2;
		/*
		 * Add dependency only if this lock is not the head
		 * of the chain, and if it's not a secondary read-lock:
		 */
		if (!chain_head && ret != 2) {
			if (!check_prevs_add(curr, hlock))
				return 0;
		}

		graph_unlock();
	} else {
		/* after lookup_chain_cache_add(): */
		if (unlikely(!debug_locks))
			return 0;
	}

	return 1;
}
#else
static inline int validate_chain(struct task_struct *curr,
	       	struct lockdep_map *lock, struct held_lock *hlock,
		int chain_head, u64 chain_key)
{
	return 1;
}

static void print_lock_trace(struct lock_trace *trace, unsigned int spaces)
{
}
#endif

/*
 * We are building curr_chain_key incrementally, so double-check
 * it from scratch, to make sure that it's done correctly:
 */
static void check_chain_key(struct task_struct *curr)
{
#ifdef CONFIG_DEBUG_LOCKDEP
	struct held_lock *hlock, *prev_hlock = NULL;
	unsigned int i;
	u64 chain_key = 0;

	for (i = 0; i < curr->lockdep_depth; i++) {
		hlock = curr->held_locks + i;
		if (chain_key != hlock->prev_chain_key) {
			debug_locks_off();
			/*
			 * We got mighty confused, our chain keys don't match
			 * with what we expect, someone trample on our task state?
			 */
			WARN(1, "hm#1, depth: %u [%u], %016Lx != %016Lx\n",
				curr->lockdep_depth, i,
				(unsigned long long)chain_key,
				(unsigned long long)hlock->prev_chain_key);
			return;
		}
		/*
		 * Whoops ran out of static storage again?
		 */
		if (DEBUG_LOCKS_WARN_ON(hlock->class_idx > MAX_LOCKDEP_KEYS))
			return;

		if (prev_hlock && (prev_hlock->irq_context !=
							hlock->irq_context))
			chain_key = 0;
		chain_key = iterate_chain_key(chain_key, hlock->class_idx);
		prev_hlock = hlock;
	}
	if (chain_key != curr->curr_chain_key) {
		debug_locks_off();
		/*
		 * More smoking hash instead of calculating it, damn see these
		 * numbers float.. I bet that a pink elephant stepped on my memory.
		 */
		WARN(1, "hm#2, depth: %u [%u], %016Lx != %016Lx\n",
			curr->lockdep_depth, i,
			(unsigned long long)chain_key,
			(unsigned long long)curr->curr_chain_key);
	}
#endif
}

static int mark_lock(struct task_struct *curr, struct held_lock *this,
		     enum lock_usage_bit new_bit);

#if defined(CONFIG_TRACE_IRQFLAGS) && defined(CONFIG_PROVE_LOCKING)


static void
print_usage_bug_scenario(struct held_lock *lock)
{
	struct lock_class *class = hlock_class(lock);

	printk(" Possible unsafe locking scenario:\n\n");
	printk("       CPU0\n");
	printk("       ----\n");
	printk("  lock(");
	__print_lock_name(class);
	printk(KERN_CONT ");\n");
	printk("  <Interrupt>\n");
	printk("    lock(");
	__print_lock_name(class);
	printk(KERN_CONT ");\n");
	printk("\n *** DEADLOCK ***\n\n");
}

static int
print_usage_bug(struct task_struct *curr, struct held_lock *this,
		enum lock_usage_bit prev_bit, enum lock_usage_bit new_bit)
{
	if (!debug_locks_off_graph_unlock() || debug_locks_silent)
		return 0;

	pr_warn("\n");
	pr_warn("================================\n");
	pr_warn("WARNING: inconsistent lock state\n");
	print_kernel_ident();
	pr_warn("--------------------------------\n");

	pr_warn("inconsistent {%s} -> {%s} usage.\n",
		usage_str[prev_bit], usage_str[new_bit]);

	pr_warn("%s/%d [HC%u[%lu]:SC%u[%lu]:HE%u:SE%u] takes:\n",
		curr->comm, task_pid_nr(curr),
		trace_hardirq_context(curr), hardirq_count() >> HARDIRQ_SHIFT,
		trace_softirq_context(curr), softirq_count() >> SOFTIRQ_SHIFT,
		trace_hardirqs_enabled(curr),
		trace_softirqs_enabled(curr));
	print_lock(this);

	pr_warn("{%s} state was registered at:\n", usage_str[prev_bit]);
	print_lock_trace(hlock_class(this)->usage_traces + prev_bit, 1);

	print_irqtrace_events(curr);
	pr_warn("\nother info that might help us debug this:\n");
	print_usage_bug_scenario(this);

	lockdep_print_held_locks(curr);

	pr_warn("\nstack backtrace:\n");
	dump_stack();

	return 0;
}

/*
 * Print out an error if an invalid bit is set:
 */
static inline int
valid_state(struct task_struct *curr, struct held_lock *this,
	    enum lock_usage_bit new_bit, enum lock_usage_bit bad_bit)
{
	if (unlikely(hlock_class(this)->usage_mask & (1 << bad_bit)))
		return print_usage_bug(curr, this, bad_bit, new_bit);
	return 1;
}


/*
 * print irq inversion bug:
 */
static int
print_irq_inversion_bug(struct task_struct *curr,
			struct lock_list *root, struct lock_list *other,
			struct held_lock *this, int forwards,
			const char *irqclass)
{
	struct lock_list *entry = other;
	struct lock_list *middle = NULL;
	int depth;

	if (!debug_locks_off_graph_unlock() || debug_locks_silent)
		return 0;

	pr_warn("\n");
	pr_warn("========================================================\n");
	pr_warn("WARNING: possible irq lock inversion dependency detected\n");
	print_kernel_ident();
	pr_warn("--------------------------------------------------------\n");
	pr_warn("%s/%d just changed the state of lock:\n",
		curr->comm, task_pid_nr(curr));
	print_lock(this);
	if (forwards)
		pr_warn("but this lock took another, %s-unsafe lock in the past:\n", irqclass);
	else
		pr_warn("but this lock was taken by another, %s-safe lock in the past:\n", irqclass);
	print_lock_name(other->class);
	pr_warn("\n\nand interrupts could create inverse lock ordering between them.\n\n");

	pr_warn("\nother info that might help us debug this:\n");

	/* Find a middle lock (if one exists) */
	depth = get_lock_depth(other);
	do {
		if (depth == 0 && (entry != root)) {
			pr_warn("lockdep:%s bad path found in chain graph\n", __func__);
			break;
		}
		middle = entry;
		entry = get_lock_parent(entry);
		depth--;
	} while (entry && entry != root && (depth >= 0));
	if (forwards)
		print_irq_lock_scenario(root, other,
			middle ? middle->class : root->class, other->class);
	else
		print_irq_lock_scenario(other, root,
			middle ? middle->class : other->class, root->class);

	lockdep_print_held_locks(curr);

	pr_warn("\nthe shortest dependencies between 2nd lock and 1st lock:\n");
	if (!save_trace(&root->trace))
		return 0;
	print_shortest_lock_dependencies(other, root);

	pr_warn("\nstack backtrace:\n");
	dump_stack();

	return 0;
}

/*
 * Prove that in the forwards-direction subgraph starting at <this>
 * there is no lock matching <mask>:
 */
static int
check_usage_forwards(struct task_struct *curr, struct held_lock *this,
		     enum lock_usage_bit bit, const char *irqclass)
{
	int ret;
	struct lock_list root;
	struct lock_list *uninitialized_var(target_entry);

	root.parent = NULL;
	root.class = hlock_class(this);
	ret = find_usage_forwards(&root, lock_flag(bit), &target_entry);
	if (ret < 0)
		return print_bfs_bug(ret);
	if (ret == 1)
		return ret;

	return print_irq_inversion_bug(curr, &root, target_entry,
					this, 1, irqclass);
}

/*
 * Prove that in the backwards-direction subgraph starting at <this>
 * there is no lock matching <mask>:
 */
static int
check_usage_backwards(struct task_struct *curr, struct held_lock *this,
		      enum lock_usage_bit bit, const char *irqclass)
{
	int ret;
	struct lock_list root;
	struct lock_list *uninitialized_var(target_entry);

	root.parent = NULL;
	root.class = hlock_class(this);
	ret = find_usage_backwards(&root, lock_flag(bit), &target_entry);
	if (ret < 0)
		return print_bfs_bug(ret);
	if (ret == 1)
		return ret;

	return print_irq_inversion_bug(curr, &root, target_entry,
					this, 0, irqclass);
}

void print_irqtrace_events(struct task_struct *curr)
{
	printk("irq event stamp: %u\n", curr->irq_events);
	printk("hardirqs last  enabled at (%u): [<%px>] %pS\n",
		curr->hardirq_enable_event, (void *)curr->hardirq_enable_ip,
		(void *)curr->hardirq_enable_ip);
	printk("hardirqs last disabled at (%u): [<%px>] %pS\n",
		curr->hardirq_disable_event, (void *)curr->hardirq_disable_ip,
		(void *)curr->hardirq_disable_ip);
	printk("softirqs last  enabled at (%u): [<%px>] %pS\n",
		curr->softirq_enable_event, (void *)curr->softirq_enable_ip,
		(void *)curr->softirq_enable_ip);
	printk("softirqs last disabled at (%u): [<%px>] %pS\n",
		curr->softirq_disable_event, (void *)curr->softirq_disable_ip,
		(void *)curr->softirq_disable_ip);
}

static int HARDIRQ_verbose(struct lock_class *class)
{
#if HARDIRQ_VERBOSE
	return class_filter(class);
#endif
	return 0;
}

static int SOFTIRQ_verbose(struct lock_class *class)
{
#if SOFTIRQ_VERBOSE
	return class_filter(class);
#endif
	return 0;
}

#define STRICT_READ_CHECKS	1

static int (*state_verbose_f[])(struct lock_class *class) = {
#define LOCKDEP_STATE(__STATE) \
	__STATE##_verbose,
#include "lockdep_states.h"
#undef LOCKDEP_STATE
};

static inline int state_verbose(enum lock_usage_bit bit,
				struct lock_class *class)
{
	return state_verbose_f[bit >> LOCK_USAGE_DIR_MASK](class);
}

typedef int (*check_usage_f)(struct task_struct *, struct held_lock *,
			     enum lock_usage_bit bit, const char *name);

static int
mark_lock_irq(struct task_struct *curr, struct held_lock *this,
		enum lock_usage_bit new_bit)
{
	int excl_bit = exclusive_bit(new_bit);
	int read = new_bit & LOCK_USAGE_READ_MASK;
	int dir = new_bit & LOCK_USAGE_DIR_MASK;

	/*
	 * mark USED_IN has to look forwards -- to ensure no dependency
	 * has ENABLED state, which would allow recursion deadlocks.
	 *
	 * mark ENABLED has to look backwards -- to ensure no dependee
	 * has USED_IN state, which, again, would allow  recursion deadlocks.
	 */
	check_usage_f usage = dir ?
		check_usage_backwards : check_usage_forwards;

	/*
	 * Validate that this particular lock does not have conflicting
	 * usage states.
	 */
	if (!valid_state(curr, this, new_bit, excl_bit))
		return 0;

	/*
	 * Validate that the lock dependencies don't have conflicting usage
	 * states.
	 */
	if ((!read || !dir || STRICT_READ_CHECKS) &&
			!usage(curr, this, excl_bit, state_name(new_bit & ~LOCK_USAGE_READ_MASK)))
		return 0;

	/*
	 * Check for read in write conflicts
	 */
	if (!read) {
		if (!valid_state(curr, this, new_bit, excl_bit + LOCK_USAGE_READ_MASK))
			return 0;

		if (STRICT_READ_CHECKS &&
			!usage(curr, this, excl_bit + LOCK_USAGE_READ_MASK,
				state_name(new_bit + LOCK_USAGE_READ_MASK)))
			return 0;
	}

	if (state_verbose(new_bit, hlock_class(this)))
		return 2;

	return 1;
}

/*
 * Mark all held locks with a usage bit:
 */
static int
mark_held_locks(struct task_struct *curr, enum lock_usage_bit base_bit)
{
	struct held_lock *hlock;
	int i;

	for (i = 0; i < curr->lockdep_depth; i++) {
		enum lock_usage_bit hlock_bit = base_bit;
		hlock = curr->held_locks + i;

		if (hlock->read)
			hlock_bit += LOCK_USAGE_READ_MASK;

		BUG_ON(hlock_bit >= LOCK_USAGE_STATES);

		if (!hlock->check)
			continue;

		if (!mark_lock(curr, hlock, hlock_bit))
			return 0;
	}

	return 1;
}

/*
 * Hardirqs will be enabled:
 */
static void __trace_hardirqs_on_caller(unsigned long ip)
{
	struct task_struct *curr = current;

	/* we'll do an OFF -> ON transition: */
	curr->hardirqs_enabled = 1;

	/*
	 * We are going to turn hardirqs on, so set the
	 * usage bit for all held locks:
	 */
	if (!mark_held_locks(curr, LOCK_ENABLED_HARDIRQ))
		return;
	/*
	 * If we have softirqs enabled, then set the usage
	 * bit for all held locks. (disabled hardirqs prevented
	 * this bit from being set before)
	 */
	if (curr->softirqs_enabled)
		if (!mark_held_locks(curr, LOCK_ENABLED_SOFTIRQ))
			return;

	curr->hardirq_enable_ip = ip;
	curr->hardirq_enable_event = ++curr->irq_events;
	debug_atomic_inc(hardirqs_on_events);
}

void lockdep_hardirqs_on(unsigned long ip)
{
	if (unlikely(!debug_locks || current->lockdep_recursion))
		return;

	if (unlikely(current->hardirqs_enabled)) {
		/*
		 * Neither irq nor preemption are disabled here
		 * so this is racy by nature but losing one hit
		 * in a stat is not a big deal.
		 */
		__debug_atomic_inc(redundant_hardirqs_on);
		return;
	}

	/*
	 * We're enabling irqs and according to our state above irqs weren't
	 * already enabled, yet we find the hardware thinks they are in fact
	 * enabled.. someone messed up their IRQ state tracing.
	 */
	if (DEBUG_LOCKS_WARN_ON(!irqs_disabled()))
		return;

	/*
	 * See the fine text that goes along with this variable definition.
	 */
	if (DEBUG_LOCKS_WARN_ON(early_boot_irqs_disabled))
		return;

	/*
	 * Can't allow enabling interrupts while in an interrupt handler,
	 * that's general bad form and such. Recursion, limited stack etc..
	 */
	if (DEBUG_LOCKS_WARN_ON(current->hardirq_context))
		return;

	current->lockdep_recursion = 1;
	__trace_hardirqs_on_caller(ip);
	current->lockdep_recursion = 0;
}
NOKPROBE_SYMBOL(lockdep_hardirqs_on);

/*
 * Hardirqs were disabled:
 */
void lockdep_hardirqs_off(unsigned long ip)
{
	struct task_struct *curr = current;

	if (unlikely(!debug_locks || current->lockdep_recursion))
		return;

	/*
	 * So we're supposed to get called after you mask local IRQs, but for
	 * some reason the hardware doesn't quite think you did a proper job.
	 */
	if (DEBUG_LOCKS_WARN_ON(!irqs_disabled()))
		return;

	if (curr->hardirqs_enabled) {
		/*
		 * We have done an ON -> OFF transition:
		 */
		curr->hardirqs_enabled = 0;
		curr->hardirq_disable_ip = ip;
		curr->hardirq_disable_event = ++curr->irq_events;
		debug_atomic_inc(hardirqs_off_events);
	} else
		debug_atomic_inc(redundant_hardirqs_off);
}
NOKPROBE_SYMBOL(lockdep_hardirqs_off);

/*
 * Softirqs will be enabled:
 */
void trace_softirqs_on(unsigned long ip)
{
	struct task_struct *curr = current;

	if (unlikely(!debug_locks || current->lockdep_recursion))
		return;

	/*
	 * We fancy IRQs being disabled here, see softirq.c, avoids
	 * funny state and nesting things.
	 */
	if (DEBUG_LOCKS_WARN_ON(!irqs_disabled()))
		return;

	if (curr->softirqs_enabled) {
		debug_atomic_inc(redundant_softirqs_on);
		return;
	}

	current->lockdep_recursion = 1;
	/*
	 * We'll do an OFF -> ON transition:
	 */
	curr->softirqs_enabled = 1;
	curr->softirq_enable_ip = ip;
	curr->softirq_enable_event = ++curr->irq_events;
	debug_atomic_inc(softirqs_on_events);
	/*
	 * We are going to turn softirqs on, so set the
	 * usage bit for all held locks, if hardirqs are
	 * enabled too:
	 */
	if (curr->hardirqs_enabled)
		mark_held_locks(curr, LOCK_ENABLED_SOFTIRQ);
	current->lockdep_recursion = 0;
}

/*
 * Softirqs were disabled:
 */
void trace_softirqs_off(unsigned long ip)
{
	struct task_struct *curr = current;

	if (unlikely(!debug_locks || current->lockdep_recursion))
		return;

	/*
	 * We fancy IRQs being disabled here, see softirq.c
	 */
	if (DEBUG_LOCKS_WARN_ON(!irqs_disabled()))
		return;

	if (curr->softirqs_enabled) {
		/*
		 * We have done an ON -> OFF transition:
		 */
		curr->softirqs_enabled = 0;
		curr->softirq_disable_ip = ip;
		curr->softirq_disable_event = ++curr->irq_events;
		debug_atomic_inc(softirqs_off_events);
		/*
		 * Whoops, we wanted softirqs off, so why aren't they?
		 */
		DEBUG_LOCKS_WARN_ON(!softirq_count());
	} else
		debug_atomic_inc(redundant_softirqs_off);
}

static int mark_irqflags(struct task_struct *curr, struct held_lock *hlock)
{
	/*
	 * If non-trylock use in a hardirq or softirq context, then
	 * mark the lock as used in these contexts:
	 */
	if (!hlock->trylock) {
		if (hlock->read) {
			if (curr->hardirq_context)
				if (!mark_lock(curr, hlock,
						LOCK_USED_IN_HARDIRQ_READ))
					return 0;
			if (curr->softirq_context)
				if (!mark_lock(curr, hlock,
						LOCK_USED_IN_SOFTIRQ_READ))
					return 0;
		} else {
			if (curr->hardirq_context)
				if (!mark_lock(curr, hlock, LOCK_USED_IN_HARDIRQ))
					return 0;
			if (curr->softirq_context)
				if (!mark_lock(curr, hlock, LOCK_USED_IN_SOFTIRQ))
					return 0;
		}
	}
	if (!hlock->hardirqs_off) {
		if (hlock->read) {
			if (!mark_lock(curr, hlock,
					LOCK_ENABLED_HARDIRQ_READ))
				return 0;
			if (curr->softirqs_enabled)
				if (!mark_lock(curr, hlock,
						LOCK_ENABLED_SOFTIRQ_READ))
					return 0;
		} else {
			if (!mark_lock(curr, hlock,
					LOCK_ENABLED_HARDIRQ))
				return 0;
			if (curr->softirqs_enabled)
				if (!mark_lock(curr, hlock,
						LOCK_ENABLED_SOFTIRQ))
					return 0;
		}
	}

	return 1;
}

static inline unsigned int task_irq_context(struct task_struct *task)
{
	return 2 * !!task->hardirq_context + !!task->softirq_context;
}

static int separate_irq_context(struct task_struct *curr,
		struct held_lock *hlock)
{
	unsigned int depth = curr->lockdep_depth;

	/*
	 * Keep track of points where we cross into an interrupt context:
	 */
	if (depth) {
		struct held_lock *prev_hlock;

		prev_hlock = curr->held_locks + depth-1;
		/*
		 * If we cross into another context, reset the
		 * hash key (this also prevents the checking and the
		 * adding of the dependency to 'prev'):
		 */
		if (prev_hlock->irq_context != hlock->irq_context)
			return 1;
	}
	return 0;
}

#else /* defined(CONFIG_TRACE_IRQFLAGS) && defined(CONFIG_PROVE_LOCKING) */

static inline
int mark_lock_irq(struct task_struct *curr, struct held_lock *this,
		enum lock_usage_bit new_bit)
{
	WARN_ON(1); /* Impossible innit? when we don't have TRACE_IRQFLAG */
	return 1;
}

static inline int mark_irqflags(struct task_struct *curr,
		struct held_lock *hlock)
{
	return 1;
}

static inline unsigned int task_irq_context(struct task_struct *task)
{
	return 0;
}

static inline int separate_irq_context(struct task_struct *curr,
		struct held_lock *hlock)
{
	return 0;
}

#endif /* defined(CONFIG_TRACE_IRQFLAGS) && defined(CONFIG_PROVE_LOCKING) */

/*
 * Mark a lock with a usage bit, and validate the state transition:
 */
static int mark_lock(struct task_struct *curr, struct held_lock *this,
			     enum lock_usage_bit new_bit)
{
	unsigned int new_mask = 1 << new_bit, ret = 1;

	/*
	 * If already set then do not dirty the cacheline,
	 * nor do any checks:
	 */
	if (likely(hlock_class(this)->usage_mask & new_mask))
		return 1;

	if (!graph_lock())
		return 0;
	/*
	 * Make sure we didn't race:
	 */
	if (unlikely(hlock_class(this)->usage_mask & new_mask)) {
		graph_unlock();
		return 1;
	}

	hlock_class(this)->usage_mask |= new_mask;

	if (!save_trace(hlock_class(this)->usage_traces + new_bit))
		return 0;

	switch (new_bit) {
#define LOCKDEP_STATE(__STATE)			\
	case LOCK_USED_IN_##__STATE:		\
	case LOCK_USED_IN_##__STATE##_READ:	\
	case LOCK_ENABLED_##__STATE:		\
	case LOCK_ENABLED_##__STATE##_READ:
#include "lockdep_states.h"
#undef LOCKDEP_STATE
		ret = mark_lock_irq(curr, this, new_bit);
		if (!ret)
			return 0;
		break;
	case LOCK_USED:
		debug_atomic_dec(nr_unused_locks);
		break;
	default:
		if (!debug_locks_off_graph_unlock())
			return 0;
		WARN_ON(1);
		return 0;
	}

	graph_unlock();

	/*
	 * We must printk outside of the graph_lock:
	 */
	if (ret == 2) {
		printk("\nmarked lock as {%s}:\n", usage_str[new_bit]);
		print_lock(this);
		print_irqtrace_events(curr);
		dump_stack();
	}

	return ret;
}

/*
 * Initialize a lock instance's lock-class mapping info:
 */
void lockdep_init_map(struct lockdep_map *lock, const char *name,
		      struct lock_class_key *key, int subclass)
{
	int i;

	for (i = 0; i < NR_LOCKDEP_CACHING_CLASSES; i++)
		lock->class_cache[i] = NULL;

#ifdef CONFIG_LOCK_STAT
	lock->cpu = raw_smp_processor_id();
#endif

	/*
	 * Can't be having no nameless bastards around this place!
	 */
	if (DEBUG_LOCKS_WARN_ON(!name)) {
		lock->name = "NULL";
		return;
	}

	lock->name = name;

	/*
	 * No key, no joy, we need to hash something.
	 */
	if (DEBUG_LOCKS_WARN_ON(!key))
		return;
	/*
	 * Sanity check, the lock-class key must either have been allocated
	 * statically or must have been registered as a dynamic key.
	 */
	if (!static_obj(key) && !is_dynamic_key(key)) {
		if (debug_locks)
			printk(KERN_ERR "BUG: key %px has not been registered!\n", key);
		DEBUG_LOCKS_WARN_ON(1);
		return;
	}
	lock->key = key;

	if (unlikely(!debug_locks))
		return;

	if (subclass) {
		unsigned long flags;

		if (DEBUG_LOCKS_WARN_ON(current->lockdep_recursion))
			return;

		raw_local_irq_save(flags);
		current->lockdep_recursion = 1;
		register_lock_class(lock, subclass, 1);
		current->lockdep_recursion = 0;
		raw_local_irq_restore(flags);
	}
}
EXPORT_SYMBOL_GPL(lockdep_init_map);

struct lock_class_key __lockdep_no_validate__;
EXPORT_SYMBOL_GPL(__lockdep_no_validate__);

static int
print_lock_nested_lock_not_held(struct task_struct *curr,
				struct held_lock *hlock,
				unsigned long ip)
{
	if (!debug_locks_off())
		return 0;
	if (debug_locks_silent)
		return 0;

	pr_warn("\n");
	pr_warn("==================================\n");
	pr_warn("WARNING: Nested lock was not taken\n");
	print_kernel_ident();
	pr_warn("----------------------------------\n");

	pr_warn("%s/%d is trying to lock:\n", curr->comm, task_pid_nr(curr));
	print_lock(hlock);

	pr_warn("\nbut this task is not holding:\n");
	pr_warn("%s\n", hlock->nest_lock->name);

	pr_warn("\nstack backtrace:\n");
	dump_stack();

	pr_warn("\nother info that might help us debug this:\n");
	lockdep_print_held_locks(curr);

	pr_warn("\nstack backtrace:\n");
	dump_stack();

	return 0;
}

static int __lock_is_held(const struct lockdep_map *lock, int read);

/*
 * This gets called for every mutex_lock*()/spin_lock*() operation.
 * We maintain the dependency maps and validate the locking attempt:
 *
 * The callers must make sure that IRQs are disabled before calling it,
 * otherwise we could get an interrupt which would want to take locks,
 * which would end up in lockdep again.
 */
static int __lock_acquire(struct lockdep_map *lock, unsigned int subclass,
			  int trylock, int read, int check, int hardirqs_off,
			  struct lockdep_map *nest_lock, unsigned long ip,
			  int references, int pin_count)
{
	struct task_struct *curr = current;
	struct lock_class *class = NULL;
	struct held_lock *hlock;
	unsigned int depth;
	int chain_head = 0;
	int class_idx;
	u64 chain_key;

	if (unlikely(!debug_locks))
		return 0;

	if (!prove_locking || lock->key == &__lockdep_no_validate__)
		check = 0;

	if (subclass < NR_LOCKDEP_CACHING_CLASSES)
		class = lock->class_cache[subclass];
	/*
	 * Not cached?
	 */
	if (unlikely(!class)) {
		class = register_lock_class(lock, subclass, 0);
		if (!class)
			return 0;
	}

	debug_class_ops_inc(class);

	if (very_verbose(class)) {
		printk("\nacquire class [%px] %s", class->key, class->name);
		if (class->name_version > 1)
			printk(KERN_CONT "#%d", class->name_version);
		printk(KERN_CONT "\n");
		dump_stack();
	}

	/*
	 * Add the lock to the list of currently held locks.
	 * (we dont increase the depth just yet, up until the
	 * dependency checks are done)
	 */
	depth = curr->lockdep_depth;
	/*
	 * Ran out of static storage for our per-task lock stack again have we?
	 */
	if (DEBUG_LOCKS_WARN_ON(depth >= MAX_LOCK_DEPTH))
		return 0;

	class_idx = class - lock_classes + 1;

	if (depth) {
		hlock = curr->held_locks + depth - 1;
		if (hlock->class_idx == class_idx && nest_lock) {
			if (hlock->references) {
				/*
				 * Check: unsigned int references:12, overflow.
				 */
				if (DEBUG_LOCKS_WARN_ON(hlock->references == (1 << 12)-1))
					return 0;

				hlock->references++;
			} else {
				hlock->references = 2;
			}

			return 1;
		}
	}

	hlock = curr->held_locks + depth;
	/*
	 * Plain impossible, we just registered it and checked it weren't no
	 * NULL like.. I bet this mushroom I ate was good!
	 */
	if (DEBUG_LOCKS_WARN_ON(!class))
		return 0;
	hlock->class_idx = class_idx;
	hlock->acquire_ip = ip;
	hlock->instance = lock;
	hlock->nest_lock = nest_lock;
	hlock->irq_context = task_irq_context(curr);
	hlock->trylock = trylock;
	hlock->read = read;
	hlock->check = check;
	hlock->hardirqs_off = !!hardirqs_off;
	hlock->references = references;
#ifdef CONFIG_LOCK_STAT
	hlock->waittime_stamp = 0;
	hlock->holdtime_stamp = lockstat_clock();
#endif
	hlock->pin_count = pin_count;

	if (check && !mark_irqflags(curr, hlock))
		return 0;

	/* mark it as used: */
	if (!mark_lock(curr, hlock, LOCK_USED))
		return 0;

	/*
	 * Calculate the chain hash: it's the combined hash of all the
	 * lock keys along the dependency chain. We save the hash value
	 * at every step so that we can get the current hash easily
	 * after unlock. The chain hash is then used to cache dependency
	 * results.
	 *
	 * The 'key ID' is what is the most compact key value to drive
	 * the hash, not class->key.
	 */
	/*
	 * Whoops, we did it again.. ran straight out of our static allocation.
	 */
	if (DEBUG_LOCKS_WARN_ON(class_idx > MAX_LOCKDEP_KEYS))
		return 0;

	chain_key = curr->curr_chain_key;
	if (!depth) {
		/*
		 * How can we have a chain hash when we ain't got no keys?!
		 */
		if (DEBUG_LOCKS_WARN_ON(chain_key != 0))
			return 0;
		chain_head = 1;
	}

	hlock->prev_chain_key = chain_key;
	if (separate_irq_context(curr, hlock)) {
		chain_key = 0;
		chain_head = 1;
	}
	chain_key = iterate_chain_key(chain_key, class_idx);

	if (nest_lock && !__lock_is_held(nest_lock, -1))
		return print_lock_nested_lock_not_held(curr, hlock, ip);

	if (!debug_locks_silent) {
		WARN_ON_ONCE(depth && !hlock_class(hlock - 1)->key);
		WARN_ON_ONCE(!hlock_class(hlock)->key);
	}

	if (!validate_chain(curr, lock, hlock, chain_head, chain_key))
		return 0;

	curr->curr_chain_key = chain_key;
	curr->lockdep_depth++;
	check_chain_key(curr);
#ifdef CONFIG_DEBUG_LOCKDEP
	if (unlikely(!debug_locks))
		return 0;
#endif
	if (unlikely(curr->lockdep_depth >= MAX_LOCK_DEPTH)) {
		debug_locks_off();
		print_lockdep_off("BUG: MAX_LOCK_DEPTH too low!");
		printk(KERN_DEBUG "depth: %i  max: %lu!\n",
		       curr->lockdep_depth, MAX_LOCK_DEPTH);

		lockdep_print_held_locks(current);
		debug_show_all_locks();
		dump_stack();

		return 0;
	}

	if (unlikely(curr->lockdep_depth > max_lockdep_depth))
		max_lockdep_depth = curr->lockdep_depth;

	return 1;
}

static int
print_unlock_imbalance_bug(struct task_struct *curr, struct lockdep_map *lock,
			   unsigned long ip)
{
	if (!debug_locks_off())
		return 0;
	if (debug_locks_silent)
		return 0;

	pr_warn("\n");
	pr_warn("=====================================\n");
	pr_warn("WARNING: bad unlock balance detected!\n");
	print_kernel_ident();
	pr_warn("-------------------------------------\n");
	pr_warn("%s/%d is trying to release lock (",
		curr->comm, task_pid_nr(curr));
	print_lockdep_cache(lock);
	pr_cont(") at:\n");
	print_ip_sym(ip);
	pr_warn("but there are no more locks to release!\n");
	pr_warn("\nother info that might help us debug this:\n");
	lockdep_print_held_locks(curr);

	pr_warn("\nstack backtrace:\n");
	dump_stack();

	return 0;
}

static int match_held_lock(const struct held_lock *hlock,
					const struct lockdep_map *lock)
{
	if (hlock->instance == lock)
		return 1;

	if (hlock->references) {
		const struct lock_class *class = lock->class_cache[0];

		if (!class)
			class = look_up_lock_class(lock, 0);

		/*
		 * If look_up_lock_class() failed to find a class, we're trying
		 * to test if we hold a lock that has never yet been acquired.
		 * Clearly if the lock hasn't been acquired _ever_, we're not
		 * holding it either, so report failure.
		 */
		if (!class)
			return 0;

		/*
		 * References, but not a lock we're actually ref-counting?
		 * State got messed up, follow the sites that change ->references
		 * and try to make sense of it.
		 */
		if (DEBUG_LOCKS_WARN_ON(!hlock->nest_lock))
			return 0;

		if (hlock->class_idx == class - lock_classes + 1)
			return 1;
	}

	return 0;
}

/* @depth must not be zero */
static struct held_lock *find_held_lock(struct task_struct *curr,
					struct lockdep_map *lock,
					unsigned int depth, int *idx)
{
	struct held_lock *ret, *hlock, *prev_hlock;
	int i;

	i = depth - 1;
	hlock = curr->held_locks + i;
	ret = hlock;
	if (match_held_lock(hlock, lock))
		goto out;

	ret = NULL;
	for (i--, prev_hlock = hlock--;
	     i >= 0;
	     i--, prev_hlock = hlock--) {
		/*
		 * We must not cross into another context:
		 */
		if (prev_hlock->irq_context != hlock->irq_context) {
			ret = NULL;
			break;
		}
		if (match_held_lock(hlock, lock)) {
			ret = hlock;
			break;
		}
	}

out:
	*idx = i;
	return ret;
}

static int reacquire_held_locks(struct task_struct *curr, unsigned int depth,
			      int idx)
{
	struct held_lock *hlock;

	if (DEBUG_LOCKS_WARN_ON(!irqs_disabled()))
		return 0;

	for (hlock = curr->held_locks + idx; idx < depth; idx++, hlock++) {
		if (!__lock_acquire(hlock->instance,
				    hlock_class(hlock)->subclass,
				    hlock->trylock,
				    hlock->read, hlock->check,
				    hlock->hardirqs_off,
				    hlock->nest_lock, hlock->acquire_ip,
				    hlock->references, hlock->pin_count))
			return 1;
	}
	return 0;
}

static int
__lock_set_class(struct lockdep_map *lock, const char *name,
		 struct lock_class_key *key, unsigned int subclass,
		 unsigned long ip)
{
	struct task_struct *curr = current;
	struct held_lock *hlock;
	struct lock_class *class;
	unsigned int depth;
	int i;

	if (unlikely(!debug_locks))
		return 0;

	depth = curr->lockdep_depth;
	/*
	 * This function is about (re)setting the class of a held lock,
	 * yet we're not actually holding any locks. Naughty user!
	 */
	if (DEBUG_LOCKS_WARN_ON(!depth))
		return 0;

	hlock = find_held_lock(curr, lock, depth, &i);
	if (!hlock)
		return print_unlock_imbalance_bug(curr, lock, ip);

	lockdep_init_map(lock, name, key, 0);
	class = register_lock_class(lock, subclass, 0);
	hlock->class_idx = class - lock_classes + 1;

	curr->lockdep_depth = i;
	curr->curr_chain_key = hlock->prev_chain_key;

	if (reacquire_held_locks(curr, depth, i))
		return 0;

	/*
	 * I took it apart and put it back together again, except now I have
	 * these 'spare' parts.. where shall I put them.
	 */
	if (DEBUG_LOCKS_WARN_ON(curr->lockdep_depth != depth))
		return 0;
	return 1;
}

static int __lock_downgrade(struct lockdep_map *lock, unsigned long ip)
{
	struct task_struct *curr = current;
	struct held_lock *hlock;
	unsigned int depth;
	int i;

	if (unlikely(!debug_locks))
		return 0;

	depth = curr->lockdep_depth;
	/*
	 * This function is about (re)setting the class of a held lock,
	 * yet we're not actually holding any locks. Naughty user!
	 */
	if (DEBUG_LOCKS_WARN_ON(!depth))
		return 0;

	hlock = find_held_lock(curr, lock, depth, &i);
	if (!hlock)
		return print_unlock_imbalance_bug(curr, lock, ip);

	curr->lockdep_depth = i;
	curr->curr_chain_key = hlock->prev_chain_key;

	WARN(hlock->read, "downgrading a read lock");
	hlock->read = 1;
	hlock->acquire_ip = ip;

	if (reacquire_held_locks(curr, depth, i))
		return 0;

	/*
	 * I took it apart and put it back together again, except now I have
	 * these 'spare' parts.. where shall I put them.
	 */
	if (DEBUG_LOCKS_WARN_ON(curr->lockdep_depth != depth))
		return 0;
	return 1;
}

/*
 * Remove the lock to the list of currently held locks - this gets
 * called on mutex_unlock()/spin_unlock*() (or on a failed
 * mutex_lock_interruptible()).
 *
 * @nested is an hysterical artifact, needs a tree wide cleanup.
 */
static int
__lock_release(struct lockdep_map *lock, int nested, unsigned long ip)
{
	struct task_struct *curr = current;
	struct held_lock *hlock;
	unsigned int depth;
	int i;

	if (unlikely(!debug_locks))
		return 0;

	depth = curr->lockdep_depth;
	/*
	 * So we're all set to release this lock.. wait what lock? We don't
	 * own any locks, you've been drinking again?
	 */
	if (DEBUG_LOCKS_WARN_ON(depth <= 0))
		 return print_unlock_imbalance_bug(curr, lock, ip);

	/*
	 * Check whether the lock exists in the current stack
	 * of held locks:
	 */
	hlock = find_held_lock(curr, lock, depth, &i);
	if (!hlock)
		return print_unlock_imbalance_bug(curr, lock, ip);

	if (hlock->instance == lock)
		lock_release_holdtime(hlock);

	WARN(hlock->pin_count, "releasing a pinned lock\n");

	if (hlock->references) {
		hlock->references--;
		if (hlock->references) {
			/*
			 * We had, and after removing one, still have
			 * references, the current lock stack is still
			 * valid. We're done!
			 */
			return 1;
		}
	}

	/*
	 * We have the right lock to unlock, 'hlock' points to it.
	 * Now we remove it from the stack, and add back the other
	 * entries (if any), recalculating the hash along the way:
	 */

	curr->lockdep_depth = i;
	curr->curr_chain_key = hlock->prev_chain_key;

	/*
	 * The most likely case is when the unlock is on the innermost
	 * lock. In this case, we are done!
	 */
	if (i == depth-1)
		return 1;

	if (reacquire_held_locks(curr, depth, i + 1))
		return 0;

	/*
	 * We had N bottles of beer on the wall, we drank one, but now
	 * there's not N-1 bottles of beer left on the wall...
	 */
	DEBUG_LOCKS_WARN_ON(curr->lockdep_depth != depth-1);

	/*
	 * Since reacquire_held_locks() would have called check_chain_key()
	 * indirectly via __lock_acquire(), we don't need to do it again
	 * on return.
	 */
	return 0;
}

static nokprobe_inline
int __lock_is_held(const struct lockdep_map *lock, int read)
{
	struct task_struct *curr = current;
	int i;

	for (i = 0; i < curr->lockdep_depth; i++) {
		struct held_lock *hlock = curr->held_locks + i;

		if (match_held_lock(hlock, lock)) {
			if (read == -1 || hlock->read == read)
				return 1;

			return 0;
		}
	}

	return 0;
}

static struct pin_cookie __lock_pin_lock(struct lockdep_map *lock)
{
	struct pin_cookie cookie = NIL_COOKIE;
	struct task_struct *curr = current;
	int i;

	if (unlikely(!debug_locks))
		return cookie;

	for (i = 0; i < curr->lockdep_depth; i++) {
		struct held_lock *hlock = curr->held_locks + i;

		if (match_held_lock(hlock, lock)) {
			/*
			 * Grab 16bits of randomness; this is sufficient to not
			 * be guessable and still allows some pin nesting in
			 * our u32 pin_count.
			 */
			cookie.val = 1 + (prandom_u32() >> 16);
			hlock->pin_count += cookie.val;
			return cookie;
		}
	}

	WARN(1, "pinning an unheld lock\n");
	return cookie;
}

static void __lock_repin_lock(struct lockdep_map *lock, struct pin_cookie cookie)
{
	struct task_struct *curr = current;
	int i;

	if (unlikely(!debug_locks))
		return;

	for (i = 0; i < curr->lockdep_depth; i++) {
		struct held_lock *hlock = curr->held_locks + i;

		if (match_held_lock(hlock, lock)) {
			hlock->pin_count += cookie.val;
			return;
		}
	}

	WARN(1, "pinning an unheld lock\n");
}

static void __lock_unpin_lock(struct lockdep_map *lock, struct pin_cookie cookie)
{
	struct task_struct *curr = current;
	int i;

	if (unlikely(!debug_locks))
		return;

	for (i = 0; i < curr->lockdep_depth; i++) {
		struct held_lock *hlock = curr->held_locks + i;

		if (match_held_lock(hlock, lock)) {
			if (WARN(!hlock->pin_count, "unpinning an unpinned lock\n"))
				return;

			hlock->pin_count -= cookie.val;

			if (WARN((int)hlock->pin_count < 0, "pin count corrupted\n"))
				hlock->pin_count = 0;

			return;
		}
	}

	WARN(1, "unpinning an unheld lock\n");
}

/*
 * Check whether we follow the irq-flags state precisely:
 */
static void check_flags(unsigned long flags)
{
#if defined(CONFIG_PROVE_LOCKING) && defined(CONFIG_DEBUG_LOCKDEP) && \
    defined(CONFIG_TRACE_IRQFLAGS)
	if (!debug_locks)
		return;

	if (irqs_disabled_flags(flags)) {
		if (DEBUG_LOCKS_WARN_ON(current->hardirqs_enabled)) {
			printk("possible reason: unannotated irqs-off.\n");
		}
	} else {
		if (DEBUG_LOCKS_WARN_ON(!current->hardirqs_enabled)) {
			printk("possible reason: unannotated irqs-on.\n");
		}
	}

	/*
	 * We dont accurately track softirq state in e.g.
	 * hardirq contexts (such as on 4KSTACKS), so only
	 * check if not in hardirq contexts:
	 */
	if (!hardirq_count()) {
		if (softirq_count()) {
			/* like the above, but with softirqs */
			DEBUG_LOCKS_WARN_ON(current->softirqs_enabled);
		} else {
			/* lick the above, does it taste good? */
			DEBUG_LOCKS_WARN_ON(!current->softirqs_enabled);
		}
	}

	if (!debug_locks)
		print_irqtrace_events(current);
#endif
}

void lock_set_class(struct lockdep_map *lock, const char *name,
		    struct lock_class_key *key, unsigned int subclass,
		    unsigned long ip)
{
	unsigned long flags;

	if (unlikely(current->lockdep_recursion))
		return;

	raw_local_irq_save(flags);
	current->lockdep_recursion = 1;
	check_flags(flags);
	if (__lock_set_class(lock, name, key, subclass, ip))
		check_chain_key(current);
	current->lockdep_recursion = 0;
	raw_local_irq_restore(flags);
}
EXPORT_SYMBOL_GPL(lock_set_class);

void lock_downgrade(struct lockdep_map *lock, unsigned long ip)
{
	unsigned long flags;

	if (unlikely(current->lockdep_recursion))
		return;

	raw_local_irq_save(flags);
	current->lockdep_recursion = 1;
	check_flags(flags);
	if (__lock_downgrade(lock, ip))
		check_chain_key(current);
	current->lockdep_recursion = 0;
	raw_local_irq_restore(flags);
}
EXPORT_SYMBOL_GPL(lock_downgrade);

/*
 * We are not always called with irqs disabled - do that here,
 * and also avoid lockdep recursion:
 */
void lock_acquire(struct lockdep_map *lock, unsigned int subclass,
			  int trylock, int read, int check,
			  struct lockdep_map *nest_lock, unsigned long ip)
{
	unsigned long flags;

	if (unlikely(current->lockdep_recursion))
		return;

	raw_local_irq_save(flags);
	check_flags(flags);

	current->lockdep_recursion = 1;
	trace_lock_acquire(lock, subclass, trylock, read, check, nest_lock, ip);
	__lock_acquire(lock, subclass, trylock, read, check,
		       irqs_disabled_flags(flags), nest_lock, ip, 0, 0);
	current->lockdep_recursion = 0;
	raw_local_irq_restore(flags);
}
EXPORT_SYMBOL_GPL(lock_acquire);

void lock_release(struct lockdep_map *lock, int nested,
			  unsigned long ip)
{
	unsigned long flags;

	if (unlikely(current->lockdep_recursion))
		return;

	raw_local_irq_save(flags);
	check_flags(flags);
	current->lockdep_recursion = 1;
	trace_lock_release(lock, ip);
	if (__lock_release(lock, nested, ip))
		check_chain_key(current);
	current->lockdep_recursion = 0;
	raw_local_irq_restore(flags);
}
EXPORT_SYMBOL_GPL(lock_release);

int lock_is_held_type(const struct lockdep_map *lock, int read)
{
	unsigned long flags;
	int ret = 0;

	if (unlikely(current->lockdep_recursion))
		return 1; /* avoid false negative lockdep_assert_held() */

	raw_local_irq_save(flags);
	check_flags(flags);

	current->lockdep_recursion = 1;
	ret = __lock_is_held(lock, read);
	current->lockdep_recursion = 0;
	raw_local_irq_restore(flags);

	return ret;
}
EXPORT_SYMBOL_GPL(lock_is_held_type);
NOKPROBE_SYMBOL(lock_is_held_type);

struct pin_cookie lock_pin_lock(struct lockdep_map *lock)
{
	struct pin_cookie cookie = NIL_COOKIE;
	unsigned long flags;

	if (unlikely(current->lockdep_recursion))
		return cookie;

	raw_local_irq_save(flags);
	check_flags(flags);

	current->lockdep_recursion = 1;
	cookie = __lock_pin_lock(lock);
	current->lockdep_recursion = 0;
	raw_local_irq_restore(flags);

	return cookie;
}
EXPORT_SYMBOL_GPL(lock_pin_lock);

void lock_repin_lock(struct lockdep_map *lock, struct pin_cookie cookie)
{
	unsigned long flags;

	if (unlikely(current->lockdep_recursion))
		return;

	raw_local_irq_save(flags);
	check_flags(flags);

	current->lockdep_recursion = 1;
	__lock_repin_lock(lock, cookie);
	current->lockdep_recursion = 0;
	raw_local_irq_restore(flags);
}
EXPORT_SYMBOL_GPL(lock_repin_lock);

void lock_unpin_lock(struct lockdep_map *lock, struct pin_cookie cookie)
{
	unsigned long flags;

	if (unlikely(current->lockdep_recursion))
		return;

	raw_local_irq_save(flags);
	check_flags(flags);

	current->lockdep_recursion = 1;
	__lock_unpin_lock(lock, cookie);
	current->lockdep_recursion = 0;
	raw_local_irq_restore(flags);
}
EXPORT_SYMBOL_GPL(lock_unpin_lock);

#ifdef CONFIG_LOCK_STAT
static int
print_lock_contention_bug(struct task_struct *curr, struct lockdep_map *lock,
			   unsigned long ip)
{
	if (!debug_locks_off())
		return 0;
	if (debug_locks_silent)
		return 0;

	pr_warn("\n");
	pr_warn("=================================\n");
	pr_warn("WARNING: bad contention detected!\n");
	print_kernel_ident();
	pr_warn("---------------------------------\n");
	pr_warn("%s/%d is trying to contend lock (",
		curr->comm, task_pid_nr(curr));
	print_lockdep_cache(lock);
	pr_cont(") at:\n");
	print_ip_sym(ip);
	pr_warn("but there are no locks held!\n");
	pr_warn("\nother info that might help us debug this:\n");
	lockdep_print_held_locks(curr);

	pr_warn("\nstack backtrace:\n");
	dump_stack();

	return 0;
}

static void
__lock_contended(struct lockdep_map *lock, unsigned long ip)
{
	struct task_struct *curr = current;
	struct held_lock *hlock;
	struct lock_class_stats *stats;
	unsigned int depth;
	int i, contention_point, contending_point;

	depth = curr->lockdep_depth;
	/*
	 * Whee, we contended on this lock, except it seems we're not
	 * actually trying to acquire anything much at all..
	 */
	if (DEBUG_LOCKS_WARN_ON(!depth))
		return;

	hlock = find_held_lock(curr, lock, depth, &i);
	if (!hlock) {
		print_lock_contention_bug(curr, lock, ip);
		return;
	}

	if (hlock->instance != lock)
		return;

	hlock->waittime_stamp = lockstat_clock();

	contention_point = lock_point(hlock_class(hlock)->contention_point, ip);
	contending_point = lock_point(hlock_class(hlock)->contending_point,
				      lock->ip);

	stats = get_lock_stats(hlock_class(hlock));
	if (contention_point < LOCKSTAT_POINTS)
		stats->contention_point[contention_point]++;
	if (contending_point < LOCKSTAT_POINTS)
		stats->contending_point[contending_point]++;
	if (lock->cpu != smp_processor_id())
		stats->bounces[bounce_contended + !!hlock->read]++;
}

static void
__lock_acquired(struct lockdep_map *lock, unsigned long ip)
{
	struct task_struct *curr = current;
	struct held_lock *hlock;
	struct lock_class_stats *stats;
	unsigned int depth;
	u64 now, waittime = 0;
	int i, cpu;

	depth = curr->lockdep_depth;
	/*
	 * Yay, we acquired ownership of this lock we didn't try to
	 * acquire, how the heck did that happen?
	 */
	if (DEBUG_LOCKS_WARN_ON(!depth))
		return;

	hlock = find_held_lock(curr, lock, depth, &i);
	if (!hlock) {
		print_lock_contention_bug(curr, lock, _RET_IP_);
		return;
	}

	if (hlock->instance != lock)
		return;

	cpu = smp_processor_id();
	if (hlock->waittime_stamp) {
		now = lockstat_clock();
		waittime = now - hlock->waittime_stamp;
		hlock->holdtime_stamp = now;
	}

	trace_lock_acquired(lock, ip);

	stats = get_lock_stats(hlock_class(hlock));
	if (waittime) {
		if (hlock->read)
			lock_time_inc(&stats->read_waittime, waittime);
		else
			lock_time_inc(&stats->write_waittime, waittime);
	}
	if (lock->cpu != cpu)
		stats->bounces[bounce_acquired + !!hlock->read]++;

	lock->cpu = cpu;
	lock->ip = ip;
}

void lock_contended(struct lockdep_map *lock, unsigned long ip)
{
	unsigned long flags;

	if (unlikely(!lock_stat || !debug_locks))
		return;

	if (unlikely(current->lockdep_recursion))
		return;

	raw_local_irq_save(flags);
	check_flags(flags);
	current->lockdep_recursion = 1;
	trace_lock_contended(lock, ip);
	__lock_contended(lock, ip);
	current->lockdep_recursion = 0;
	raw_local_irq_restore(flags);
}
EXPORT_SYMBOL_GPL(lock_contended);

void lock_acquired(struct lockdep_map *lock, unsigned long ip)
{
	unsigned long flags;

	if (unlikely(!lock_stat || !debug_locks))
		return;

	if (unlikely(current->lockdep_recursion))
		return;

	raw_local_irq_save(flags);
	check_flags(flags);
	current->lockdep_recursion = 1;
	__lock_acquired(lock, ip);
	current->lockdep_recursion = 0;
	raw_local_irq_restore(flags);
}
EXPORT_SYMBOL_GPL(lock_acquired);
#endif

/*
 * Used by the testsuite, sanitize the validator state
 * after a simulated failure:
 */

void lockdep_reset(void)
{
	unsigned long flags;
	int i;

	raw_local_irq_save(flags);
	current->curr_chain_key = 0;
	current->lockdep_depth = 0;
	current->lockdep_recursion = 0;
	memset(current->held_locks, 0, MAX_LOCK_DEPTH*sizeof(struct held_lock));
	nr_hardirq_chains = 0;
	nr_softirq_chains = 0;
	nr_process_chains = 0;
	debug_locks = 1;
	for (i = 0; i < CHAINHASH_SIZE; i++)
		INIT_HLIST_HEAD(chainhash_table + i);
	raw_local_irq_restore(flags);
}

/* Remove a class from a lock chain. Must be called with the graph lock held. */
static void remove_class_from_lock_chain(struct pending_free *pf,
					 struct lock_chain *chain,
					 struct lock_class *class)
{
#ifdef CONFIG_PROVE_LOCKING
	struct lock_chain *new_chain;
	u64 chain_key;
	int i;

	for (i = chain->base; i < chain->base + chain->depth; i++) {
		if (chain_hlocks[i] != class - lock_classes)
			continue;
		/* The code below leaks one chain_hlock[] entry. */
		if (--chain->depth > 0) {
			memmove(&chain_hlocks[i], &chain_hlocks[i + 1],
				(chain->base + chain->depth - i) *
				sizeof(chain_hlocks[0]));
		}
		/*
		 * Each lock class occurs at most once in a lock chain so once
		 * we found a match we can break out of this loop.
		 */
		goto recalc;
	}
	/* Since the chain has not been modified, return. */
	return;

recalc:
	chain_key = 0;
	for (i = chain->base; i < chain->base + chain->depth; i++)
		chain_key = iterate_chain_key(chain_key, chain_hlocks[i] + 1);
	if (chain->depth && chain->chain_key == chain_key)
		return;
	/* Overwrite the chain key for concurrent RCU readers. */
	WRITE_ONCE(chain->chain_key, chain_key);
	/*
	 * Note: calling hlist_del_rcu() from inside a
	 * hlist_for_each_entry_rcu() loop is safe.
<<<<<<< HEAD
	 */
	hlist_del_rcu(&chain->entry);
	__set_bit(chain - lock_chains, pf->lock_chains_being_freed);
	if (chain->depth == 0)
		return;
	/*
	 * If the modified lock chain matches an existing lock chain, drop
	 * the modified lock chain.
	 */
=======
	 */
	hlist_del_rcu(&chain->entry);
	__set_bit(chain - lock_chains, pf->lock_chains_being_freed);
	if (chain->depth == 0)
		return;
	/*
	 * If the modified lock chain matches an existing lock chain, drop
	 * the modified lock chain.
	 */
>>>>>>> 0ecfebd2
	if (lookup_chain_cache(chain_key))
		return;
	new_chain = alloc_lock_chain();
	if (WARN_ON_ONCE(!new_chain)) {
		debug_locks_off();
		return;
	}
	*new_chain = *chain;
	hlist_add_head_rcu(&new_chain->entry, chainhashentry(chain_key));
#endif
}

/* Must be called with the graph lock held. */
static void remove_class_from_lock_chains(struct pending_free *pf,
					  struct lock_class *class)
{
	struct lock_chain *chain;
	struct hlist_head *head;
	int i;

	for (i = 0; i < ARRAY_SIZE(chainhash_table); i++) {
		head = chainhash_table + i;
		hlist_for_each_entry_rcu(chain, head, entry) {
			remove_class_from_lock_chain(pf, chain, class);
		}
	}
}

/*
 * Remove all references to a lock class. The caller must hold the graph lock.
 */
static void zap_class(struct pending_free *pf, struct lock_class *class)
{
	struct lock_list *entry;
	int i;

	WARN_ON_ONCE(!class->key);

	/*
	 * Remove all dependencies this lock is
	 * involved in:
	 */
	for_each_set_bit(i, list_entries_in_use, ARRAY_SIZE(list_entries)) {
		entry = list_entries + i;
		if (entry->class != class && entry->links_to != class)
			continue;
		__clear_bit(i, list_entries_in_use);
		nr_list_entries--;
		list_del_rcu(&entry->entry);
	}
	if (list_empty(&class->locks_after) &&
	    list_empty(&class->locks_before)) {
		list_move_tail(&class->lock_entry, &pf->zapped);
		hlist_del_rcu(&class->hash_entry);
		WRITE_ONCE(class->key, NULL);
		WRITE_ONCE(class->name, NULL);
		nr_lock_classes--;
	} else {
		WARN_ONCE(true, "%s() failed for class %s\n", __func__,
			  class->name);
	}
<<<<<<< HEAD

	remove_class_from_lock_chains(pf, class);
}

=======

	remove_class_from_lock_chains(pf, class);
}

>>>>>>> 0ecfebd2
static void reinit_class(struct lock_class *class)
{
	void *const p = class;
	const unsigned int offset = offsetof(struct lock_class, key);

	WARN_ON_ONCE(!class->lock_entry.next);
	WARN_ON_ONCE(!list_empty(&class->locks_after));
	WARN_ON_ONCE(!list_empty(&class->locks_before));
	memset(p + offset, 0, sizeof(*class) - offset);
	WARN_ON_ONCE(!class->lock_entry.next);
	WARN_ON_ONCE(!list_empty(&class->locks_after));
	WARN_ON_ONCE(!list_empty(&class->locks_before));
}

static inline int within(const void *addr, void *start, unsigned long size)
{
	return addr >= start && addr < start + size;
}

static bool inside_selftest(void)
{
	return current == lockdep_selftest_task_struct;
}

/* The caller must hold the graph lock. */
static struct pending_free *get_pending_free(void)
{
	return delayed_free.pf + delayed_free.index;
}

static void free_zapped_rcu(struct rcu_head *cb);

/*
 * Schedule an RCU callback if no RCU callback is pending. Must be called with
 * the graph lock held.
 */
static void call_rcu_zapped(struct pending_free *pf)
{
	WARN_ON_ONCE(inside_selftest());

	if (list_empty(&pf->zapped))
		return;

	if (delayed_free.scheduled)
		return;

	delayed_free.scheduled = true;

	WARN_ON_ONCE(delayed_free.pf + delayed_free.index != pf);
	delayed_free.index ^= 1;

	call_rcu(&delayed_free.rcu_head, free_zapped_rcu);
}

/* The caller must hold the graph lock. May be called from RCU context. */
static void __free_zapped_classes(struct pending_free *pf)
{
	struct lock_class *class;

	check_data_structures();

	list_for_each_entry(class, &pf->zapped, lock_entry)
		reinit_class(class);

	list_splice_init(&pf->zapped, &free_lock_classes);

#ifdef CONFIG_PROVE_LOCKING
	bitmap_andnot(lock_chains_in_use, lock_chains_in_use,
		      pf->lock_chains_being_freed, ARRAY_SIZE(lock_chains));
	bitmap_clear(pf->lock_chains_being_freed, 0, ARRAY_SIZE(lock_chains));
#endif
}

static void free_zapped_rcu(struct rcu_head *ch)
{
	struct pending_free *pf;
	unsigned long flags;

	if (WARN_ON_ONCE(ch != &delayed_free.rcu_head))
		return;

	raw_local_irq_save(flags);
	arch_spin_lock(&lockdep_lock);
	current->lockdep_recursion = 1;

	/* closed head */
	pf = delayed_free.pf + (delayed_free.index ^ 1);
	__free_zapped_classes(pf);
	delayed_free.scheduled = false;

	/*
	 * If there's anything on the open list, close and start a new callback.
	 */
	call_rcu_zapped(delayed_free.pf + delayed_free.index);

	current->lockdep_recursion = 0;
	arch_spin_unlock(&lockdep_lock);
	raw_local_irq_restore(flags);
}

/*
 * Remove all lock classes from the class hash table and from the
 * all_lock_classes list whose key or name is in the address range [start,
 * start + size). Move these lock classes to the zapped_classes list. Must
 * be called with the graph lock held.
 */
static void __lockdep_free_key_range(struct pending_free *pf, void *start,
				     unsigned long size)
{
	struct lock_class *class;
	struct hlist_head *head;
	int i;

	/* Unhash all classes that were created by a module. */
	for (i = 0; i < CLASSHASH_SIZE; i++) {
		head = classhash_table + i;
		hlist_for_each_entry_rcu(class, head, hash_entry) {
			if (!within(class->key, start, size) &&
			    !within(class->name, start, size))
				continue;
			zap_class(pf, class);
		}
	}
}

/*
 * Used in module.c to remove lock classes from memory that is going to be
 * freed; and possibly re-used by other modules.
 *
 * We will have had one synchronize_rcu() before getting here, so we're
 * guaranteed nobody will look up these exact classes -- they're properly dead
 * but still allocated.
 */
static void lockdep_free_key_range_reg(void *start, unsigned long size)
{
	struct pending_free *pf;
	unsigned long flags;

	init_data_structures_once();

	raw_local_irq_save(flags);
	arch_spin_lock(&lockdep_lock);
	current->lockdep_recursion = 1;
	pf = get_pending_free();
	__lockdep_free_key_range(pf, start, size);
	call_rcu_zapped(pf);
	current->lockdep_recursion = 0;
	arch_spin_unlock(&lockdep_lock);
	raw_local_irq_restore(flags);

	/*
	 * Wait for any possible iterators from look_up_lock_class() to pass
	 * before continuing to free the memory they refer to.
	 */
	synchronize_rcu();
}

/*
 * Free all lockdep keys in the range [start, start+size). Does not sleep.
 * Ignores debug_locks. Must only be used by the lockdep selftests.
 */
static void lockdep_free_key_range_imm(void *start, unsigned long size)
{
	struct pending_free *pf = delayed_free.pf;
	unsigned long flags;

	init_data_structures_once();

	raw_local_irq_save(flags);
	arch_spin_lock(&lockdep_lock);
	__lockdep_free_key_range(pf, start, size);
	__free_zapped_classes(pf);
	arch_spin_unlock(&lockdep_lock);
	raw_local_irq_restore(flags);
}

void lockdep_free_key_range(void *start, unsigned long size)
{
	init_data_structures_once();

	if (inside_selftest())
		lockdep_free_key_range_imm(start, size);
	else
		lockdep_free_key_range_reg(start, size);
}

/*
 * Check whether any element of the @lock->class_cache[] array refers to a
 * registered lock class. The caller must hold either the graph lock or the
 * RCU read lock.
 */
static bool lock_class_cache_is_registered(struct lockdep_map *lock)
{
	struct lock_class *class;
	struct hlist_head *head;
	int i, j;

	for (i = 0; i < CLASSHASH_SIZE; i++) {
		head = classhash_table + i;
		hlist_for_each_entry_rcu(class, head, hash_entry) {
			for (j = 0; j < NR_LOCKDEP_CACHING_CLASSES; j++)
				if (lock->class_cache[j] == class)
					return true;
		}
	}
	return false;
}

/* The caller must hold the graph lock. Does not sleep. */
static void __lockdep_reset_lock(struct pending_free *pf,
				 struct lockdep_map *lock)
{
	struct lock_class *class;
	int j;

	/*
	 * Remove all classes this lock might have:
	 */
	for (j = 0; j < MAX_LOCKDEP_SUBCLASSES; j++) {
		/*
		 * If the class exists we look it up and zap it:
		 */
		class = look_up_lock_class(lock, j);
		if (class)
			zap_class(pf, class);
	}
	/*
	 * Debug check: in the end all mapped classes should
	 * be gone.
	 */
	if (WARN_ON_ONCE(lock_class_cache_is_registered(lock)))
		debug_locks_off();
}

/*
 * Remove all information lockdep has about a lock if debug_locks == 1. Free
 * released data structures from RCU context.
 */
static void lockdep_reset_lock_reg(struct lockdep_map *lock)
{
	struct pending_free *pf;
	unsigned long flags;
	int locked;

	raw_local_irq_save(flags);
	locked = graph_lock();
	if (!locked)
		goto out_irq;

	pf = get_pending_free();
	__lockdep_reset_lock(pf, lock);
	call_rcu_zapped(pf);

	graph_unlock();
out_irq:
	raw_local_irq_restore(flags);
}

/*
 * Reset a lock. Does not sleep. Ignores debug_locks. Must only be used by the
 * lockdep selftests.
 */
static void lockdep_reset_lock_imm(struct lockdep_map *lock)
{
	struct pending_free *pf = delayed_free.pf;
	unsigned long flags;

	raw_local_irq_save(flags);
	arch_spin_lock(&lockdep_lock);
	__lockdep_reset_lock(pf, lock);
	__free_zapped_classes(pf);
	arch_spin_unlock(&lockdep_lock);
	raw_local_irq_restore(flags);
}

void lockdep_reset_lock(struct lockdep_map *lock)
{
	init_data_structures_once();

	if (inside_selftest())
		lockdep_reset_lock_imm(lock);
	else
		lockdep_reset_lock_reg(lock);
}

/* Unregister a dynamically allocated key. */
void lockdep_unregister_key(struct lock_class_key *key)
{
	struct hlist_head *hash_head = keyhashentry(key);
	struct lock_class_key *k;
	struct pending_free *pf;
	unsigned long flags;
	bool found = false;

	might_sleep();

	if (WARN_ON_ONCE(static_obj(key)))
		return;

	raw_local_irq_save(flags);
	if (!graph_lock())
		goto out_irq;

	pf = get_pending_free();
	hlist_for_each_entry_rcu(k, hash_head, hash_entry) {
		if (k == key) {
			hlist_del_rcu(&k->hash_entry);
			found = true;
			break;
		}
	}
	WARN_ON_ONCE(!found);
	__lockdep_free_key_range(pf, key, 1);
	call_rcu_zapped(pf);
	graph_unlock();
out_irq:
	raw_local_irq_restore(flags);

	/* Wait until is_dynamic_key() has finished accessing k->hash_entry. */
	synchronize_rcu();
}
EXPORT_SYMBOL_GPL(lockdep_unregister_key);

void __init lockdep_init(void)
{
	printk("Lock dependency validator: Copyright (c) 2006 Red Hat, Inc., Ingo Molnar\n");

	printk("... MAX_LOCKDEP_SUBCLASSES:  %lu\n", MAX_LOCKDEP_SUBCLASSES);
	printk("... MAX_LOCK_DEPTH:          %lu\n", MAX_LOCK_DEPTH);
	printk("... MAX_LOCKDEP_KEYS:        %lu\n", MAX_LOCKDEP_KEYS);
	printk("... CLASSHASH_SIZE:          %lu\n", CLASSHASH_SIZE);
	printk("... MAX_LOCKDEP_ENTRIES:     %lu\n", MAX_LOCKDEP_ENTRIES);
	printk("... MAX_LOCKDEP_CHAINS:      %lu\n", MAX_LOCKDEP_CHAINS);
	printk("... CHAINHASH_SIZE:          %lu\n", CHAINHASH_SIZE);

	printk(" memory used by lock dependency info: %zu kB\n",
	       (sizeof(lock_classes) +
		sizeof(classhash_table) +
		sizeof(list_entries) +
		sizeof(list_entries_in_use) +
		sizeof(chainhash_table) +
		sizeof(delayed_free)
#ifdef CONFIG_PROVE_LOCKING
		+ sizeof(lock_cq)
		+ sizeof(lock_chains)
		+ sizeof(lock_chains_in_use)
		+ sizeof(chain_hlocks)
#endif
		) / 1024
		);

	printk(" per task-struct memory footprint: %zu bytes\n",
	       sizeof(((struct task_struct *)NULL)->held_locks));
}

static void
print_freed_lock_bug(struct task_struct *curr, const void *mem_from,
		     const void *mem_to, struct held_lock *hlock)
{
	if (!debug_locks_off())
		return;
	if (debug_locks_silent)
		return;

	pr_warn("\n");
	pr_warn("=========================\n");
	pr_warn("WARNING: held lock freed!\n");
	print_kernel_ident();
	pr_warn("-------------------------\n");
	pr_warn("%s/%d is freeing memory %px-%px, with a lock still held there!\n",
		curr->comm, task_pid_nr(curr), mem_from, mem_to-1);
	print_lock(hlock);
	lockdep_print_held_locks(curr);

	pr_warn("\nstack backtrace:\n");
	dump_stack();
}

static inline int not_in_range(const void* mem_from, unsigned long mem_len,
				const void* lock_from, unsigned long lock_len)
{
	return lock_from + lock_len <= mem_from ||
		mem_from + mem_len <= lock_from;
}

/*
 * Called when kernel memory is freed (or unmapped), or if a lock
 * is destroyed or reinitialized - this code checks whether there is
 * any held lock in the memory range of <from> to <to>:
 */
void debug_check_no_locks_freed(const void *mem_from, unsigned long mem_len)
{
	struct task_struct *curr = current;
	struct held_lock *hlock;
	unsigned long flags;
	int i;

	if (unlikely(!debug_locks))
		return;

	raw_local_irq_save(flags);
	for (i = 0; i < curr->lockdep_depth; i++) {
		hlock = curr->held_locks + i;

		if (not_in_range(mem_from, mem_len, hlock->instance,
					sizeof(*hlock->instance)))
			continue;

		print_freed_lock_bug(curr, mem_from, mem_from + mem_len, hlock);
		break;
	}
	raw_local_irq_restore(flags);
}
EXPORT_SYMBOL_GPL(debug_check_no_locks_freed);

static void print_held_locks_bug(void)
{
	if (!debug_locks_off())
		return;
	if (debug_locks_silent)
		return;

	pr_warn("\n");
	pr_warn("====================================\n");
	pr_warn("WARNING: %s/%d still has locks held!\n",
	       current->comm, task_pid_nr(current));
	print_kernel_ident();
	pr_warn("------------------------------------\n");
	lockdep_print_held_locks(current);
	pr_warn("\nstack backtrace:\n");
	dump_stack();
}

void debug_check_no_locks_held(void)
{
	if (unlikely(current->lockdep_depth > 0))
		print_held_locks_bug();
}
EXPORT_SYMBOL_GPL(debug_check_no_locks_held);

#ifdef __KERNEL__
void debug_show_all_locks(void)
{
	struct task_struct *g, *p;

	if (unlikely(!debug_locks)) {
		pr_warn("INFO: lockdep is turned off.\n");
		return;
	}
	pr_warn("\nShowing all locks held in the system:\n");

	rcu_read_lock();
	for_each_process_thread(g, p) {
		if (!p->lockdep_depth)
			continue;
		lockdep_print_held_locks(p);
		touch_nmi_watchdog();
		touch_all_softlockup_watchdogs();
	}
	rcu_read_unlock();

	pr_warn("\n");
	pr_warn("=============================================\n\n");
}
EXPORT_SYMBOL_GPL(debug_show_all_locks);
#endif

/*
 * Careful: only use this function if you are sure that
 * the task cannot run in parallel!
 */
void debug_show_held_locks(struct task_struct *task)
{
	if (unlikely(!debug_locks)) {
		printk("INFO: lockdep is turned off.\n");
		return;
	}
	lockdep_print_held_locks(task);
}
EXPORT_SYMBOL_GPL(debug_show_held_locks);

asmlinkage __visible void lockdep_sys_exit(void)
{
	struct task_struct *curr = current;

	if (unlikely(curr->lockdep_depth)) {
		if (!debug_locks_off())
			return;
		pr_warn("\n");
		pr_warn("================================================\n");
		pr_warn("WARNING: lock held when returning to user space!\n");
		print_kernel_ident();
		pr_warn("------------------------------------------------\n");
		pr_warn("%s/%d is leaving the kernel with locks still held!\n",
				curr->comm, curr->pid);
		lockdep_print_held_locks(curr);
	}

	/*
	 * The lock history for each syscall should be independent. So wipe the
	 * slate clean on return to userspace.
	 */
	lockdep_invariant_state(false);
}

void lockdep_rcu_suspicious(const char *file, const int line, const char *s)
{
	struct task_struct *curr = current;

	/* Note: the following can be executed concurrently, so be careful. */
	pr_warn("\n");
	pr_warn("=============================\n");
	pr_warn("WARNING: suspicious RCU usage\n");
	print_kernel_ident();
	pr_warn("-----------------------------\n");
	pr_warn("%s:%d %s!\n", file, line, s);
	pr_warn("\nother info that might help us debug this:\n\n");
	pr_warn("\n%srcu_scheduler_active = %d, debug_locks = %d\n",
	       !rcu_lockdep_current_cpu_online()
			? "RCU used illegally from offline CPU!\n"
			: !rcu_is_watching()
				? "RCU used illegally from idle CPU!\n"
				: "",
	       rcu_scheduler_active, debug_locks);

	/*
	 * If a CPU is in the RCU-free window in idle (ie: in the section
	 * between rcu_idle_enter() and rcu_idle_exit(), then RCU
	 * considers that CPU to be in an "extended quiescent state",
	 * which means that RCU will be completely ignoring that CPU.
	 * Therefore, rcu_read_lock() and friends have absolutely no
	 * effect on a CPU running in that state. In other words, even if
	 * such an RCU-idle CPU has called rcu_read_lock(), RCU might well
	 * delete data structures out from under it.  RCU really has no
	 * choice here: we need to keep an RCU-free window in idle where
	 * the CPU may possibly enter into low power mode. This way we can
	 * notice an extended quiescent state to other CPUs that started a grace
	 * period. Otherwise we would delay any grace period as long as we run
	 * in the idle task.
	 *
	 * So complain bitterly if someone does call rcu_read_lock(),
	 * rcu_read_lock_bh() and so on from extended quiescent states.
	 */
	if (!rcu_is_watching())
		pr_warn("RCU used illegally from extended quiescent state!\n");

	lockdep_print_held_locks(curr);
	pr_warn("\nstack backtrace:\n");
	dump_stack();
}
EXPORT_SYMBOL_GPL(lockdep_rcu_suspicious);<|MERGE_RESOLUTION|>--- conflicted
+++ resolved
@@ -1938,14 +1938,10 @@
 
 static inline const char *state_name(enum lock_usage_bit bit)
 {
-<<<<<<< HEAD
-	return (bit & LOCK_USAGE_READ_MASK) ? state_rnames[bit >> 2] : state_names[bit >> 2];
-=======
 	if (bit & LOCK_USAGE_READ_MASK)
 		return state_rnames[bit >> LOCK_USAGE_DIR_MASK];
 	else
 		return state_names[bit >> LOCK_USAGE_DIR_MASK];
->>>>>>> 0ecfebd2
 }
 
 /*
@@ -1964,8 +1960,6 @@
 	 * keep state, bit flip the direction and strip read.
 	 */
 	return state | (dir ^ LOCK_USAGE_DIR_MASK);
-<<<<<<< HEAD
-=======
 }
 
 /*
@@ -1991,7 +1985,6 @@
 	excl |= (mask & LOCKF_USED_IN_IRQ_ALL) << LOCK_USAGE_DIR_MASK;
 
 	return excl;
->>>>>>> 0ecfebd2
 }
 
 /*
@@ -4632,7 +4625,6 @@
 	/*
 	 * Note: calling hlist_del_rcu() from inside a
 	 * hlist_for_each_entry_rcu() loop is safe.
-<<<<<<< HEAD
 	 */
 	hlist_del_rcu(&chain->entry);
 	__set_bit(chain - lock_chains, pf->lock_chains_being_freed);
@@ -4642,17 +4634,6 @@
 	 * If the modified lock chain matches an existing lock chain, drop
 	 * the modified lock chain.
 	 */
-=======
-	 */
-	hlist_del_rcu(&chain->entry);
-	__set_bit(chain - lock_chains, pf->lock_chains_being_freed);
-	if (chain->depth == 0)
-		return;
-	/*
-	 * If the modified lock chain matches an existing lock chain, drop
-	 * the modified lock chain.
-	 */
->>>>>>> 0ecfebd2
 	if (lookup_chain_cache(chain_key))
 		return;
 	new_chain = alloc_lock_chain();
@@ -4714,17 +4695,10 @@
 		WARN_ONCE(true, "%s() failed for class %s\n", __func__,
 			  class->name);
 	}
-<<<<<<< HEAD
 
 	remove_class_from_lock_chains(pf, class);
 }
 
-=======
-
-	remove_class_from_lock_chains(pf, class);
-}
-
->>>>>>> 0ecfebd2
 static void reinit_class(struct lock_class *class)
 {
 	void *const p = class;
