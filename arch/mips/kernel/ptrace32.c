/*
 * This file is subject to the terms and conditions of the GNU General Public
 * License.  See the file "COPYING" in the main directory of this archive
 * for more details.
 *
 * Copyright (C) 1992 Ross Biro
 * Copyright (C) Linus Torvalds
 * Copyright (C) 1994, 95, 96, 97, 98, 2000 Ralf Baechle
 * Copyright (C) 1996 David S. Miller
 * Kevin D. Kissell, kevink@mips.com and Carsten Langgaard, carstenl@mips.com
 * Copyright (C) 1999 MIPS Technologies, Inc.
 * Copyright (C) 2000 Ulf Carlsson
 *
 * At this time Linux/MIPS64 only supports syscall tracing, even for 32-bit
 * binaries.
 */
#include <linux/compiler.h>
#include <linux/compat.h>
#include <linux/kernel.h>
#include <linux/sched.h>
#include <linux/mm.h>
#include <linux/errno.h>
#include <linux/ptrace.h>
#include <linux/smp.h>
#include <linux/security.h>

#include <asm/cpu.h>
#include <asm/dsp.h>
#include <asm/fpu.h>
#include <asm/mipsregs.h>
#include <asm/mipsmtregs.h>
#include <asm/pgtable.h>
#include <asm/page.h>
#include <asm/reg.h>
#include <linux/uaccess.h>
#include <asm/bootinfo.h>

/*
 * Tracing a 32-bit process with a 64-bit strace and vice versa will not
 * work.  I don't know how to fix this.
 */
long compat_arch_ptrace(struct task_struct *child, compat_long_t request,
			compat_ulong_t caddr, compat_ulong_t cdata)
{
	int addr = caddr;
	int data = cdata;
	int ret;

	switch (request) {

	/*
	 * Read 4 bytes of the other process' storage
	 *  data is a pointer specifying where the user wants the
	 *	4 bytes copied into
	 *  addr is a pointer in the user's storage that contains an 8 byte
	 *	address in the other process of the 4 bytes that is to be read
	 * (this is run in a 32-bit process looking at a 64-bit process)
	 * when I and D space are separate, these will need to be fixed.
	 */
	case PTRACE_PEEKTEXT_3264:
	case PTRACE_PEEKDATA_3264: {
		u32 tmp;
		int copied;
		u32 __user * addrOthers;

		ret = -EIO;

		/* Get the addr in the other process that we want to read */
		if (get_user(addrOthers, (u32 __user * __user *) (unsigned long) addr) != 0)
			break;

<<<<<<< HEAD
		copied = access_process_vm(child, (u64)addrOthers, &tmp,
=======
		copied = ptrace_access_vm(child, (u64)addrOthers, &tmp,
>>>>>>> c470abd4
				sizeof(tmp), FOLL_FORCE);
		if (copied != sizeof(tmp))
			break;
		ret = put_user(tmp, (u32 __user *) (unsigned long) data);
		break;
	}

	/* Read the word at location addr in the USER area. */
	case PTRACE_PEEKUSR: {
		struct pt_regs *regs;
		union fpureg *fregs;
		unsigned int tmp;

		regs = task_pt_regs(child);
		ret = 0;  /* Default return value. */

		switch (addr) {
		case 0 ... 31:
			tmp = regs->regs[addr];
			break;
		case FPR_BASE ... FPR_BASE + 31:
			if (!tsk_used_math(child)) {
				/* FP not yet used */
				tmp = -1;
				break;
			}
			fregs = get_fpu_regs(child);
			if (test_thread_flag(TIF_32BIT_FPREGS)) {
				/*
				 * The odd registers are actually the high
				 * order bits of the values stored in the even
				 * registers - unless we're using r2k_switch.S.
				 */
				tmp = get_fpr32(&fregs[(addr & ~1) - FPR_BASE],
						addr & 1);
				break;
			}
			tmp = get_fpr32(&fregs[addr - FPR_BASE], 0);
			break;
		case PC:
			tmp = regs->cp0_epc;
			break;
		case CAUSE:
			tmp = regs->cp0_cause;
			break;
		case BADVADDR:
			tmp = regs->cp0_badvaddr;
			break;
		case MMHI:
			tmp = regs->hi;
			break;
		case MMLO:
			tmp = regs->lo;
			break;
		case FPC_CSR:
			tmp = child->thread.fpu.fcr31;
			break;
		case FPC_EIR:
			/* implementation / version register */
			tmp = boot_cpu_data.fpu_id;
			break;
		case DSP_BASE ... DSP_BASE + 5: {
			dspreg_t *dregs;

			if (!cpu_has_dsp) {
				tmp = 0;
				ret = -EIO;
				goto out;
			}
			dregs = __get_dsp_regs(child);
			tmp = (unsigned long) (dregs[addr - DSP_BASE]);
			break;
		}
		case DSP_CONTROL:
			if (!cpu_has_dsp) {
				tmp = 0;
				ret = -EIO;
				goto out;
			}
			tmp = child->thread.dsp.dspcontrol;
			break;
		default:
			tmp = 0;
			ret = -EIO;
			goto out;
		}
		ret = put_user(tmp, (unsigned __user *) (unsigned long) data);
		break;
	}

	/*
	 * Write 4 bytes into the other process' storage
	 *  data is the 4 bytes that the user wants written
	 *  addr is a pointer in the user's storage that contains an
	 *	8 byte address in the other process where the 4 bytes
	 *	that is to be written
	 * (this is run in a 32-bit process looking at a 64-bit process)
	 * when I and D space are separate, these will need to be fixed.
	 */
	case PTRACE_POKETEXT_3264:
	case PTRACE_POKEDATA_3264: {
		u32 __user * addrOthers;

		/* Get the addr in the other process that we want to write into */
		ret = -EIO;
		if (get_user(addrOthers, (u32 __user * __user *) (unsigned long) addr) != 0)
			break;
		ret = 0;
<<<<<<< HEAD
		if (access_process_vm(child, (u64)addrOthers, &data,
=======
		if (ptrace_access_vm(child, (u64)addrOthers, &data,
>>>>>>> c470abd4
					sizeof(data),
					FOLL_FORCE | FOLL_WRITE) == sizeof(data))
			break;
		ret = -EIO;
		break;
	}

	case PTRACE_POKEUSR: {
		struct pt_regs *regs;
		ret = 0;
		regs = task_pt_regs(child);

		switch (addr) {
		case 0 ... 31:
			regs->regs[addr] = data;
			break;
		case FPR_BASE ... FPR_BASE + 31: {
			union fpureg *fregs = get_fpu_regs(child);

			if (!tsk_used_math(child)) {
				/* FP not yet used  */
				memset(&child->thread.fpu, ~0,
				       sizeof(child->thread.fpu));
				child->thread.fpu.fcr31 = 0;
			}
			if (test_thread_flag(TIF_32BIT_FPREGS)) {
				/*
				 * The odd registers are actually the high
				 * order bits of the values stored in the even
				 * registers - unless we're using r2k_switch.S.
				 */
				set_fpr32(&fregs[(addr & ~1) - FPR_BASE],
					  addr & 1, data);
				break;
			}
			set_fpr64(&fregs[addr - FPR_BASE], 0, data);
			break;
		}
		case PC:
			regs->cp0_epc = data;
			break;
		case MMHI:
			regs->hi = data;
			break;
		case MMLO:
			regs->lo = data;
			break;
		case FPC_CSR:
			child->thread.fpu.fcr31 = data;
			break;
		case DSP_BASE ... DSP_BASE + 5: {
			dspreg_t *dregs;

			if (!cpu_has_dsp) {
				ret = -EIO;
				break;
			}

			dregs = __get_dsp_regs(child);
			dregs[addr - DSP_BASE] = data;
			break;
		}
		case DSP_CONTROL:
			if (!cpu_has_dsp) {
				ret = -EIO;
				break;
			}
			child->thread.dsp.dspcontrol = data;
			break;
		default:
			/* The rest are not allowed. */
			ret = -EIO;
			break;
		}
		break;
		}

	case PTRACE_GETREGS:
		ret = ptrace_getregs(child,
				(struct user_pt_regs __user *) (__u64) data);
		break;

	case PTRACE_SETREGS:
		ret = ptrace_setregs(child,
				(struct user_pt_regs __user *) (__u64) data);
		break;

	case PTRACE_GETFPREGS:
		ret = ptrace_getfpregs(child, (__u32 __user *) (__u64) data);
		break;

	case PTRACE_SETFPREGS:
		ret = ptrace_setfpregs(child, (__u32 __user *) (__u64) data);
		break;

	case PTRACE_GET_THREAD_AREA:
		ret = put_user(task_thread_info(child)->tp_value,
				(unsigned int __user *) (unsigned long) data);
		break;

	case PTRACE_GET_THREAD_AREA_3264:
		ret = put_user(task_thread_info(child)->tp_value,
				(unsigned long __user *) (unsigned long) data);
		break;

	case PTRACE_GET_WATCH_REGS:
		ret = ptrace_get_watch_regs(child,
			(struct pt_watch_regs __user *) (unsigned long) addr);
		break;

	case PTRACE_SET_WATCH_REGS:
		ret = ptrace_set_watch_regs(child,
			(struct pt_watch_regs __user *) (unsigned long) addr);
		break;

	default:
		ret = compat_ptrace_request(child, request, addr, data);
		break;
	}
out:
	return ret;
}<|MERGE_RESOLUTION|>--- conflicted
+++ resolved
@@ -69,11 +69,7 @@
 		if (get_user(addrOthers, (u32 __user * __user *) (unsigned long) addr) != 0)
 			break;
 
-<<<<<<< HEAD
-		copied = access_process_vm(child, (u64)addrOthers, &tmp,
-=======
 		copied = ptrace_access_vm(child, (u64)addrOthers, &tmp,
->>>>>>> c470abd4
 				sizeof(tmp), FOLL_FORCE);
 		if (copied != sizeof(tmp))
 			break;
@@ -182,11 +178,7 @@
 		if (get_user(addrOthers, (u32 __user * __user *) (unsigned long) addr) != 0)
 			break;
 		ret = 0;
-<<<<<<< HEAD
-		if (access_process_vm(child, (u64)addrOthers, &data,
-=======
 		if (ptrace_access_vm(child, (u64)addrOthers, &data,
->>>>>>> c470abd4
 					sizeof(data),
 					FOLL_FORCE | FOLL_WRITE) == sizeof(data))
 			break;
